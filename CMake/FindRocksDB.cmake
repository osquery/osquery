--- conflicted
+++ resolved
@@ -128,11 +128,6 @@
 # if the include and the program are found then we have it
 if(ROCKSDB_INCLUDE_DIR AND ROCKSDB_LIBRARIES)
   set(ROCKSDB_FOUND "YES")
-<<<<<<< HEAD
-endif()
-=======
-  LOG_LIBRARY(rocksdb "${ROCKSDB_STATIC_LIBRARY}")
-  LOG_LIBRARY(snappy "${ROCKSDB_SNAPPY_LIBRARY}")
 endif()
 
 # Check for RocksDB LITE by detecting missing symbols at link time.
@@ -156,4 +151,3 @@
 else()
   add_definitions(-DROCKSDB_LITE=1)
 endif()
->>>>>>> ecdaba6a
