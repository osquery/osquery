all: build

.PHONY: build
build:
	mkdir -p osquery/tables/generated
	python tools/gentable.py osquery/tables/specs/generated_example.table
<<<<<<< HEAD
	python tools/gentable.py osquery/tables/specs/etc_hosts.table
=======
	python tools/gentable.py osquery/tables/specs/processes.table
>>>>>>> 56c790a5
	mkdir -p build
	cd build && cmake .. && make -j5

clean:
	cd build && make clean

deps:
	pip install -r requirements.txt

distclean:
	rm -rf build
	rm -rf osquery/tables/generated

runtests: build
	find build -name "*_tests" -type f -exec '{}' \;

<|MERGE_RESOLUTION|>--- conflicted
+++ resolved
@@ -4,11 +4,8 @@
 build:
 	mkdir -p osquery/tables/generated
 	python tools/gentable.py osquery/tables/specs/generated_example.table
-<<<<<<< HEAD
 	python tools/gentable.py osquery/tables/specs/etc_hosts.table
-=======
 	python tools/gentable.py osquery/tables/specs/processes.table
->>>>>>> 56c790a5
 	mkdir -p build
 	cd build && cmake .. && make -j5
 
