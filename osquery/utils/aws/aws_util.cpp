--- conflicted
+++ resolved
@@ -230,23 +230,14 @@
   size_t current_time = osquery::getUnixTime();
 
   // config provides STS creds that includes the token
-<<<<<<< HEAD
-  if (FLAGS_aws_session_token.size() > 0) {
-=======
   if (!FLAGS_aws_session_token.empty()) {
->>>>>>> 4768b099
     if (access_key_id_.empty()) {
       initAwsSdk();
       access_key_id_ = FLAGS_aws_access_key_id;
       secret_access_key_ = FLAGS_aws_secret_access_key;
       session_token_ = FLAGS_aws_session_token;
-<<<<<<< HEAD
-      VLOG(1) << "Using provided aws_session_token for id:"
-              << FLAGS_aws_access_key_id;
-=======
       VLOG(1) << "Using provided aws_session_token for id starting with: "
               << FLAGS_aws_access_key_id.substr(0, 8);
->>>>>>> 4768b099
     }
     return Aws::Auth::AWSCredentials(
         access_key_id_, secret_access_key_, session_token_);
