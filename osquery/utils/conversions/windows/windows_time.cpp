<<<<<<< HEAD
/**
 *  Copyright (c) 2014-present, Facebook, Inc.
 *  All rights reserved.
 *
 *  This source code is licensed in accordance with the terms specified in
 *  the LICENSE file found in the root directory of this source tree.
 */

#include <osquery/utils/conversions/windows/windows_time.h>
#include <osquery/utils/conversions/tryto.h>
#include <osquery/logger.h>

#include <string>

namespace osquery {

LONGLONG filetimeToUnixtime(const FILETIME& ft) {
  LARGE_INTEGER date, adjust;
  date.HighPart = ft.dwHighDateTime;
  date.LowPart = ft.dwLowDateTime;
  adjust.QuadPart = 11644473600000 * 10000;
  date.QuadPart -= adjust.QuadPart;
  return date.QuadPart / 10000000;
}

LONGLONG longIntToUnixtime(LARGE_INTEGER& li) {
  ULARGE_INTEGER ull;
  ull.LowPart = li.LowPart;
  ull.HighPart = li.HighPart;
  return ull.QuadPart / 10000000ULL - 11644473600ULL;
}

// Convert little endian Windows FILETIME to unix timestamp
LONGLONG littleEndianToUnixTime(const std::string& time_data) {
  // If timestamp is zero dont convert to UNIX Time
  if (time_data == "0000000000000000") {
    return 0LL;
  } else {
    std::string time_string = time_data;
    // swap endianess
    std::reverse(time_string.begin(), time_string.end());

    for (std::size_t i = 0; i < time_string.length(); i += 2) {
      char temp = time_string[i];
      time_string[i] = time_string[i + 1];
      time_string[i + 1] = temp;
    }

    // Convert string to long long
    unsigned long long last_run =
        tryTo<unsigned long long>(time_string, 16).takeOr(0ull);
    if (last_run == 0ull) {
      LOG(WARNING) << "Failed to convert string to long long: " << time_string;
      return 0LL;
    }

    FILETIME file_time;
    ULARGE_INTEGER large_time;
    large_time.QuadPart = last_run;
    file_time.dwHighDateTime = large_time.HighPart;
    file_time.dwLowDateTime = large_time.LowPart;
    auto last_time = filetimeToUnixtime(file_time);
    return last_time;
  }
}

} // namespace osquery
=======
/**
 * Copyright (c) 2014-present, The osquery authors
 *
 * This source code is licensed as defined by the LICENSE file found in the
 * root directory of this source tree.
 *
 * SPDX-License-Identifier: (Apache-2.0 OR GPL-2.0-only)
 */

#include <osquery/utils/conversions/windows/windows_time.h>

namespace osquery {

LONGLONG filetimeToUnixtime(const FILETIME& ft) {
  LARGE_INTEGER date, adjust;
  date.HighPart = ft.dwHighDateTime;
  date.LowPart = ft.dwLowDateTime;
  adjust.QuadPart = 11644473600000 * 10000;
  date.QuadPart -= adjust.QuadPart;
  return date.QuadPart / 10000000;
}

LONGLONG longIntToUnixtime(LARGE_INTEGER& li) {
  ULARGE_INTEGER ull;
  ull.LowPart = li.LowPart;
  ull.HighPart = li.HighPart;
  return ull.QuadPart / 10000000ULL - 11644473600ULL;
}

} // namespace osquery
>>>>>>> c7e37c2a
<|MERGE_RESOLUTION|>--- conflicted
+++ resolved
@@ -1,17 +1,13 @@
-<<<<<<< HEAD
 /**
- *  Copyright (c) 2014-present, Facebook, Inc.
- *  All rights reserved.
+ * Copyright (c) 2014-present, The osquery authors
  *
- *  This source code is licensed in accordance with the terms specified in
- *  the LICENSE file found in the root directory of this source tree.
+ * This source code is licensed as defined by the LICENSE file found in the
+ * root directory of this source tree.
+ *
+ * SPDX-License-Identifier: (Apache-2.0 OR GPL-2.0-only)
  */
 
 #include <osquery/utils/conversions/windows/windows_time.h>
-#include <osquery/utils/conversions/tryto.h>
-#include <osquery/logger.h>
-
-#include <string>
 
 namespace osquery {
 
@@ -65,36 +61,4 @@
   }
 }
 
-} // namespace osquery
-=======
-/**
- * Copyright (c) 2014-present, The osquery authors
- *
- * This source code is licensed as defined by the LICENSE file found in the
- * root directory of this source tree.
- *
- * SPDX-License-Identifier: (Apache-2.0 OR GPL-2.0-only)
- */
-
-#include <osquery/utils/conversions/windows/windows_time.h>
-
-namespace osquery {
-
-LONGLONG filetimeToUnixtime(const FILETIME& ft) {
-  LARGE_INTEGER date, adjust;
-  date.HighPart = ft.dwHighDateTime;
-  date.LowPart = ft.dwLowDateTime;
-  adjust.QuadPart = 11644473600000 * 10000;
-  date.QuadPart -= adjust.QuadPart;
-  return date.QuadPart / 10000000;
-}
-
-LONGLONG longIntToUnixtime(LARGE_INTEGER& li) {
-  ULARGE_INTEGER ull;
-  ull.LowPart = li.LowPart;
-  ull.HighPart = li.HighPart;
-  return ull.QuadPart / 10000000ULL - 11644473600ULL;
-}
-
-} // namespace osquery
->>>>>>> c7e37c2a
+} // namespace osquery