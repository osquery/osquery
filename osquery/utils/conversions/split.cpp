--- conflicted
+++ resolved
@@ -50,8 +50,6 @@
   return elems;
 }
 
-<<<<<<< HEAD
-=======
 std::vector<std::string_view> vsplit(const std::string_view source,
                                      char delimiter) {
   if (source.empty()) {
@@ -82,6 +80,4 @@
 
   return elements;
 }
-
->>>>>>> 2f102d26
 } // namespace osquery