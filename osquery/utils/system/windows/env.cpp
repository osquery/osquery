--- conflicted
+++ resolved
@@ -6,10 +6,7 @@
  *  the LICENSE file found in the root directory of this source tree.
  */
 
-<<<<<<< HEAD
-=======
 #include <osquery/logger.h>
->>>>>>> 1835564f
 #include <osquery/utils/conversions/windows/strings.h>
 #include <osquery/utils/system/env.h>
 #include <osquery/utils/system/errno.h>
@@ -46,16 +43,10 @@
 }
 
 boost::optional<std::string> getEnvVar(const std::string& name) {
-<<<<<<< HEAD
-  const auto kInitialBufferSize = 1024;
   std::vector<WCHAR> buf;
   buf.assign(kInitialBufferSize, L'\0');
 
   const std::wstring widename = stringToWstring(name);
-=======
-  std::vector<char> buf;
-  buf.assign(kInitialBufferSize, '\0');
->>>>>>> 1835564f
 
   auto value_len = ::GetEnvironmentVariableW(
       widename.c_str(), buf.data(), kInitialBufferSize);
