/*
 *  Copyright (c) 2014-present, Facebook, Inc.
 *  All rights reserved.
 *
 *  This source code is licensed under the BSD-style license found in the
 *  LICENSE file in the root directory of this source tree. An additional grant
 *  of patent rights can be found in the PATENTS file in the same directory.
 *
 */

#include <fstream>
#include <mutex>
#include <sstream>
#include <string>

#include <boost/property_tree/ini_parser.hpp>
#include <boost/property_tree/ptree.hpp>

#include <aws/core/Aws.h>
#include <aws/core/Region.h>
#include <aws/core/client/AWSClient.h>
#include <aws/core/client/ClientConfiguration.h>
#include <aws/core/http/standard/StandardHttpRequest.h>
#include <aws/core/http/standard/StandardHttpResponse.h>

#include <aws/sts/model/AssumeRoleRequest.h>
#include <aws/sts/model/Credentials.h>

#include <osquery/flags.h>
#include <osquery/http_client.h>
#include <osquery/logger.h>
#include <osquery/system.h>

#include "osquery/core/json.h"
#include "osquery/remote/transports/tls.h"
#include "osquery/utils/aws_util.h"

namespace pt = boost::property_tree;
namespace uri = boost::network::uri;

namespace Standard = Aws::Http::Standard;
namespace Model = Aws::STS::Model;

namespace osquery {

FLAG(string, aws_access_key_id, "", "AWS access key ID");
FLAG(string, aws_secret_access_key, "", "AWS secret access key");
FLAG(string,
     aws_profile_name,
     "",
     "AWS profile for authentication and region configuration");
FLAG(string, aws_region, "", "AWS region");
FLAG(string, aws_sts_arn_role, "", "AWS STS ARN role");
FLAG(string, aws_sts_region, "", "AWS STS region");
FLAG(string, aws_sts_session_name, "default", "AWS STS session name");
FLAG(uint64,
     aws_sts_timeout,
     3600,
     "AWS STS assume role credential validity in seconds (default 3600)");

/// Map of AWS region name to AWS::Region enum.
static const std::set<std::string> kAwsRegions = {"us-east-1",
                                                  "us-west-1",
                                                  "us-west-2",
                                                  "eu-west-1",
                                                  "eu-central-1",
                                                  "ap-southeast-1",
                                                  "ap-southeast-2",
                                                  "ap-northeast-1",
                                                  "ap-northeast-2",
                                                  "sa-east-1",
                                                  "ap-south-1",
                                                  "us-east-2",
                                                  "ca-central-1",
                                                  "eu-west-1",
                                                  "eu-west-2"};

// Default AWS region to use when no region set in flags or profile
static RegionName kDefaultAWSRegion = Aws::Region::US_EAST_1;

std::shared_ptr<Aws::Http::HttpClient>
NetlibHttpClientFactory::CreateHttpClient(
    const Aws::Client::ClientConfiguration& clientConfiguration) const {
  return std::make_shared<NetlibHttpClient>();
}

std::shared_ptr<Aws::Http::HttpRequest>
NetlibHttpClientFactory::CreateHttpRequest(
    const Aws::String& uri,
    Aws::Http::HttpMethod method,
    const Aws::IOStreamFactory& streamFactory) const {
  return CreateHttpRequest(Aws::Http::URI(uri), method, streamFactory);
}

std::shared_ptr<Aws::Http::HttpRequest>
NetlibHttpClientFactory::CreateHttpRequest(
    const Aws::Http::URI& uri,
    Aws::Http::HttpMethod method,
    const Aws::IOStreamFactory& streamFactory) const {
  auto request = std::make_shared<Standard::StandardHttpRequest>(uri, method);
  request->SetResponseStreamFactory(streamFactory);

  return request;
}

std::shared_ptr<Aws::Http::HttpResponse> NetlibHttpClient::MakeRequest(
    Aws::Http::HttpRequest& request,
    Aws::Utils::RateLimits::RateLimiterInterface* readLimiter,
    Aws::Utils::RateLimits::RateLimiterInterface* writeLimiter) const {
  // AWS allows rate limiters to be passed around, but we are doing rate
  // limiting on the logger plugin side and so don't implement this.
  if (readLimiter != nullptr || writeLimiter != nullptr) {
    LOG(WARNING) << "Read/write limiters are unsupported";
  }

  Aws::Http::URI uri = request.GetUri();
  uri.SetPath(Aws::Http::URI::URLEncodePath(uri.GetPath()));
  Aws::String url = uri.GetURIString();

  http::Client client(TLSTransport().getOptions());
  http::Request req(url);

  for (const auto& requestHeader : request.GetHeaders()) {
    req << http::Request::Header(requestHeader.first, requestHeader.second);
  }

  std::string body;
  if (request.GetContentBody()) {
    std::stringstream ss;
    ss << request.GetContentBody()->rdbuf();
    body = ss.str();
  }

  auto response = std::make_shared<Standard::StandardHttpResponse>(request);
  try {
    http::Response resp;

    switch (request.GetMethod()) {
    case Aws::Http::HttpMethod::HTTP_GET:
      resp = client.get(req);
      break;
    case Aws::Http::HttpMethod::HTTP_POST:
      resp = client.post(req, body, request.GetContentType());
      break;
    case Aws::Http::HttpMethod::HTTP_PUT:
      resp = client.put(req, body, request.GetContentType());
      break;
    case Aws::Http::HttpMethod::HTTP_HEAD:
      resp = client.head(req);
      break;
    case Aws::Http::HttpMethod::HTTP_PATCH:
      LOG(ERROR) << "osquery-http_client does not support HTTP PATCH";
      return nullptr;
      break;
    case Aws::Http::HttpMethod::HTTP_DELETE:
      resp = client.delete_(req);
      break;
    default:
      LOG(ERROR) << "Unrecognized HTTP Method used: "
                 << static_cast<int>(request.GetMethod());
      return nullptr;
      break;
    }

    response->SetResponseCode(
        static_cast<Aws::Http::HttpResponseCode>(resp.status()));

    for (auto it = resp.headers().begin(); it != resp.headers().end(); ++it) {
      if (it->header_name() == "content-type") {
        response->SetContentType(it->header_value());
      }
      response->AddHeader(it->header_name(), it->header_value());
    }

    response->GetResponseBody() << resp.body();

  } catch (std::exception e) {
    /* NOTE: This exception must NOT be passed by reference. */
    LOG(ERROR) << "Exception making HTTP request to URL (" << url
               << "): " << e.what();
    return nullptr;
  }

  return response;
}

Aws::Auth::AWSCredentials
OsqueryFlagsAWSCredentialsProvider::GetAWSCredentials() {
  // Note that returning empty credentials means the provider chain will just
  // try the next provider.
  if (FLAGS_aws_access_key_id.empty() ^ FLAGS_aws_secret_access_key.empty()) {
    LOG(WARNING) << "Cannot use AWS credentials: ID or secret missing";
    return Aws::Auth::AWSCredentials("", "");
  }
  return Aws::Auth::AWSCredentials(FLAGS_aws_access_key_id,
                                   FLAGS_aws_secret_access_key);
}

Aws::Auth::AWSCredentials
OsquerySTSAWSCredentialsProvider::GetAWSCredentials() {
  // Grab system time in seconds-since-epoch for token expiration checks.
  size_t current_time = osquery::getUnixTime();

  // Pull new STS credentials if not cached from a previous run.
  if (token_expire_time_ <= current_time) {
    // Create and setup a STS client to pull our temporary credentials.
    VLOG(1) << "Generating new AWS STS credentials";

    // If we have not setup an AWS client yet, we must do so here.
    if (access_key_id_.empty()) {
      initAwsSdk();
    }

    Status s = makeAWSClient<Aws::STS::STSClient>(client_, "", false);
    if (!s.ok()) {
      LOG(WARNING) << "Error creating AWS client: " << s.what();
      return Aws::Auth::AWSCredentials("", "");
    }

    Model::AssumeRoleRequest sts_r;
    sts_r.SetRoleArn(FLAGS_aws_sts_arn_role);
    sts_r.SetRoleSessionName(FLAGS_aws_sts_session_name);
    sts_r.SetDurationSeconds(static_cast<int>(FLAGS_aws_sts_timeout));

    // Pull our STS credentials.
    Model::AssumeRoleOutcome sts_outcome = client_->AssumeRole(sts_r);
    if (sts_outcome.IsSuccess()) {
      Model::AssumeRoleResult sts_result = sts_outcome.GetResult();
      // Cache our credentials for later use.
      access_key_id_ = sts_result.GetCredentials().GetAccessKeyId();
      secret_access_key_ = sts_result.GetCredentials().GetSecretAccessKey();
      session_token_ = sts_result.GetCredentials().GetSessionToken();
      // Calculate when our credentials will expire.
      token_expire_time_ = current_time + FLAGS_aws_sts_timeout;
    } else {
      LOG(ERROR) << "Failed to create STS temporary credentials: "
                    "No STS policy exists for the AWS user/role";
    }
  }
  return Aws::Auth::AWSCredentials(
      access_key_id_, secret_access_key_, session_token_);
}

OsqueryAWSCredentialsProviderChain::OsqueryAWSCredentialsProviderChain(bool sts)
    : AWSCredentialsProviderChain() {
  // The order of the AddProvider calls determines the order in which the
  // provider chain attempts to retrieve credentials.
  if (sts && !FLAGS_aws_sts_arn_role.empty()) {
    AddProvider(std::make_shared<OsquerySTSAWSCredentialsProvider>());
  }

  AddProvider(std::make_shared<OsqueryFlagsAWSCredentialsProvider>());
  if (!FLAGS_aws_profile_name.empty()) {
    AddProvider(
        std::make_shared<Aws::Auth::ProfileConfigFileAWSCredentialsProvider>(
            FLAGS_aws_profile_name.c_str()));
  }

  AddProvider(std::make_shared<Aws::Auth::EnvironmentAWSCredentialsProvider>());
  AddProvider(
      std::make_shared<Aws::Auth::ProfileConfigFileAWSCredentialsProvider>());

// This is disabled on Windows because it causes a crash
#if !defined(WINDOWS)
  AddProvider(
      std::make_shared<Aws::Auth::InstanceProfileCredentialsProvider>());
#endif
}

Status getAWSRegionFromProfile(std::string& region) {
  pt::ptree tree;
  try {
    auto profile_dir = Aws::Auth::ProfileConfigFileAWSCredentialsProvider::
        GetProfileDirectory();
    pt::ini_parser::read_ini(profile_dir + "/config", tree);
  } catch (const pt::ini_parser::ini_parser_error& e) {
    return Status(1, std::string("Error reading profile file: ") + e.what());
  }

  // Profile names are prefixed with "profile ", except for "default".
  std::string profile_key = FLAGS_aws_profile_name;
  if (!profile_key.empty() && profile_key != "default") {
    profile_key = "profile " + profile_key;
  } else {
    profile_key = "default";
  }

  auto section_it = tree.find(profile_key);
  if (section_it == tree.not_found()) {
    return Status(1, "AWS profile not found: " + FLAGS_aws_profile_name);
  }

  auto key_it = section_it->second.find("region");
  if (key_it == section_it->second.not_found()) {
    return Status(
        1, "AWS region not found for profile: " + FLAGS_aws_profile_name);
  }

  std::string region_string = key_it->second.data();
  auto index = kAwsRegions.find(region_string);
  if (index != kAwsRegions.end()) {
    region = region_string;
  } else {
    return Status(1, "Invalid aws_region in profile: " + region_string);
  }

  return Status(0);
}

void initAwsSdk() {
  static std::once_flag once_flag;
  try {
    std::call_once(once_flag, []() {
      Aws::SDKOptions options;
      options.httpOptions.httpClientFactory_create_fn = []() {
        return std::make_shared<NetlibHttpClientFactory>();
      };
      Aws::InitAPI(options);
    });
  } catch (const std::system_error&) {
    LOG(ERROR) << "call_once was not executed for initAwsSdk";
  }
}

void getInstanceIDAndRegion(std::string& instance_id, std::string& region) {
  static std::atomic<bool> checked(false);
  static std::string cached_id;
  static std::string cached_region;
  if (checked || !isEc2Instance()) {
    // Return if already checked or this is not EC2 instance
    instance_id = cached_id;
    region = cached_region;
    return;
  }

  static std::once_flag once_flag;
  std::call_once(once_flag, []() {
    if (checked) {
      return;
    }

    initAwsSdk();
<<<<<<< HEAD
    http::Request req(
        "http://169.254.169.254/latest/dynamic/instance-identity/document");
    http::Client::Options options;
=======
    http::client::request req(kEc2MetadataUrl +
                              "dynamic/instance-identity/document");
    http::client::options options;
>>>>>>> 6fab8b60
    options.timeout(3);
    http::Client client(options);

    try {
      http::Response res = client.get(req);
      if (res.status() == 200) {
        pt::ptree tree;
        std::stringstream ss(res.body());
        pt::read_json(ss, tree);
        cached_id = tree.get<std::string>("instanceId", ""),
        cached_region = tree.get<std::string>("region", ""),
        VLOG(1) << "EC2 instance ID: " << cached_id
                << ". Region: " << cached_region;
      }
    } catch (const std::system_error& e) {
      // Assume that this is not EC2 instance
      VLOG(1) << "Error getting EC2 instance information: " << e.what();
    }
    checked = true;
  });

  instance_id = cached_id;
  region = cached_region;
}

bool isEc2Instance() {
  static std::atomic<bool> checked(false);
  static std::atomic<bool> is_ec2_instance(false);
  if (checked) {
    return is_ec2_instance; // Return if already checked
  }

  static std::once_flag once_flag;
  std::call_once(once_flag, []() {
    if (checked) {
      return;
    }
    checked = true;

    std::ifstream fd(kHypervisorUuid, std::ifstream::in);
    if (!fd) {
      return; // No hypervisor UUID file. Not EC2
    }
    if (!(fd.get() == 'e' && fd.get() == 'c' && fd.get() == '2')) {
      return; // Not EC2 instance
    }

    http::client::request req(kEc2MetadataUrl);
    http::client::options options;
    options.timeout(3);
    http::client client(options);

    try {
      http::client::response res = client.get(req);
      if (res.status() == 200) {
        is_ec2_instance = true;
      }
    } catch (const std::system_error& e) {
      // Assume that this is not EC2 instance
      VLOG(1) << "Error checking if this is EC2 instance: " << e.what();
    }
  });

  return is_ec2_instance;
}

Status getAWSRegion(std::string& region, bool sts) {
  // First try using the explicit region flags (STS or otherwise).
  if (sts && !FLAGS_aws_sts_region.empty()) {
    auto index = kAwsRegions.find(FLAGS_aws_sts_region);
    if (index != kAwsRegions.end()) {
      VLOG(1) << "Using AWS STS region from flag: " << FLAGS_aws_sts_region;
      region = FLAGS_aws_sts_region;
      return Status(0);
    } else {
      return Status(1, "Invalid aws_region specified: " + FLAGS_aws_sts_region);
    }
  }

  if (!FLAGS_aws_region.empty()) {
    auto index = kAwsRegions.find(FLAGS_aws_region);
    if (index != kAwsRegions.end()) {
      VLOG(1) << "Using AWS region from flag: " << FLAGS_aws_region;
      region = FLAGS_aws_region;
      return Status(0);
    } else {
      return Status(1, "Invalid aws_region specified: " + FLAGS_aws_region);
    }
  }

  // Try finding in profile.
  auto s = getAWSRegionFromProfile(region);
  if (s.ok() || !FLAGS_aws_profile_name.empty()) {
    VLOG(1) << "Using AWS region from profile: " << region;
    return s;
  }

  // Use the default region.
  region = kDefaultAWSRegion;
  VLOG(1) << "Using default AWS region: " << region;
  return Status(0);
}

Status appendLogTypeToJson(const std::string& log_type, std::string& log) {
  if (log_type.empty()) {
    return Status(1, "log_type is empty");
  }

  if (log.empty()) {
    return Status(1, "original JSON is empty");
  }

  pt::ptree params;
  try {
    std::stringstream input;
    input << log;
    pt::read_json(input, params);
  } catch (const pt::json_parser::json_parser_error& e) {
    return Status(1,
                  std::string("JSON deserialization exception: ") + e.what());
  }

  params.put<std::string>("log_type", log_type);

  std::ostringstream output;
  try {
    pt::write_json(output, params, false);
  } catch (const pt::json_parser::json_parser_error& e) {
    return Status(1, std::string("JSON serialization exception: ") + e.what());
  }

  log = output.str();

  // Get rid of newline
  if (!log.empty()) {
    log.pop_back();
  }
  return Status(0, "OK");
}
}<|MERGE_RESOLUTION|>--- conflicted
+++ resolved
@@ -340,15 +340,8 @@
     }
 
     initAwsSdk();
-<<<<<<< HEAD
-    http::Request req(
-        "http://169.254.169.254/latest/dynamic/instance-identity/document");
+    http::Request req(kEc2MetadataUrl + "dynamic/instance-identity/document");
     http::Client::Options options;
-=======
-    http::client::request req(kEc2MetadataUrl +
-                              "dynamic/instance-identity/document");
-    http::client::options options;
->>>>>>> 6fab8b60
     options.timeout(3);
     http::Client client(options);
 
@@ -396,13 +389,13 @@
       return; // Not EC2 instance
     }
 
-    http::client::request req(kEc2MetadataUrl);
-    http::client::options options;
+    http::Request req(kEc2MetadataUrl);
+    http::Client::Options options;
     options.timeout(3);
-    http::client client(options);
+    http::Client client(options);
 
     try {
-      http::client::response res = client.get(req);
+      http::Response res = client.get(req);
       if (res.status() == 200) {
         is_ec2_instance = true;
       }
