
/**
 *  Copyright (c) 2014-present, Facebook, Inc.
 *  All rights reserved.
 *
 *  This source code is licensed under both the Apache 2.0 license (found in the
 *  LICENSE file in the root directory of this source tree) and the GPLv2 (found
 *  in the COPYING file in the root directory of this source tree).
 *  You may select, at your option, one of the above-listed licenses.
 */

// Sanity check integration test for crontab
// Spec file: specs/posix/crontab.table

#include <osquery/tests/integration/tables/helper.h>

namespace osquery {

class Crontab : public IntegrationTableTest {};

TEST_F(Crontab, test_sanity) {
  QueryData data = execute_query("select * from crontab");
  std::unordered_set<std::string> month_list = {"jan",
                                                "feb",
                                                "mar",
                                                "apr",
                                                "may",
                                                "jun",
                                                "jul",
                                                "aug",
                                                "sep",
                                                "oct",
                                                "nov",
                                                "dec"};
  std::unordered_set<std::string> days_list = {
      "mon", "tue", "wed", "thu", "fri", "sat", "sun"};
<<<<<<< HEAD
  ValidatatioMap row_map = {
      {"event", NormalType},
      {"minute", std::make_shared<CronValuesCheck>(0, 59)},
      {"hour", std::make_shared<CronValuesCheck>(0, 23)},
      {"day_of_month", std::make_shared<CronValuesCheck>(1, 31)},
      {"month", std::make_shared<CronValuesCheck>(1, 31, month_list)},
      {"day_of_week", std::make_shared<CronValuesCheck>(0, 6, days_list)},
      {"command", NonEmptyString},
      {"path", FileOnDisk}};
  validate_rows(data, row_map);
=======
  ValidatatioMap row_map = {{"event", NormalType},
                            {"minute", CronValuesCheck(0, 59)},
                            {"hour", CronValuesCheck(0, 23)},
                            {"day_of_month", CronValuesCheck(1, 31)},
                            {"month", CronValuesCheck(1, 31, month_list)},
                            {"day_of_week", CronValuesCheck(0, 6, days_list)},
                            {"command", NonEmptyString},
                            {"path", FileOnDisk}};
  EXPECT_TRUE(validate_rows(data, row_map));
>>>>>>> f7b54478
}

} // namespace osquery<|MERGE_RESOLUTION|>--- conflicted
+++ resolved
@@ -34,18 +34,6 @@
                                                 "dec"};
   std::unordered_set<std::string> days_list = {
       "mon", "tue", "wed", "thu", "fri", "sat", "sun"};
-<<<<<<< HEAD
-  ValidatatioMap row_map = {
-      {"event", NormalType},
-      {"minute", std::make_shared<CronValuesCheck>(0, 59)},
-      {"hour", std::make_shared<CronValuesCheck>(0, 23)},
-      {"day_of_month", std::make_shared<CronValuesCheck>(1, 31)},
-      {"month", std::make_shared<CronValuesCheck>(1, 31, month_list)},
-      {"day_of_week", std::make_shared<CronValuesCheck>(0, 6, days_list)},
-      {"command", NonEmptyString},
-      {"path", FileOnDisk}};
-  validate_rows(data, row_map);
-=======
   ValidatatioMap row_map = {{"event", NormalType},
                             {"minute", CronValuesCheck(0, 59)},
                             {"hour", CronValuesCheck(0, 23)},
@@ -54,8 +42,7 @@
                             {"day_of_week", CronValuesCheck(0, 6, days_list)},
                             {"command", NonEmptyString},
                             {"path", FileOnDisk}};
-  EXPECT_TRUE(validate_rows(data, row_map));
->>>>>>> f7b54478
+  validate_rows(data, row_map);
 }
 
 } // namespace osquery