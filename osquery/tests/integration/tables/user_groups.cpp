/**
 *  Copyright (c) 2014-present, Facebook, Inc.
 *  All rights reserved.
 *
 *  This source code is licensed under both the Apache 2.0 license (found in the
 *  LICENSE file in the root directory of this source tree) and the GPLv2 (found
 *  in the COPYING file in the root directory of this source tree).
 *  You may select, at your option, one of the above-listed licenses.
 */

// Sanity check integration test for user_groups
// Spec file: specs/user_groups.table

#include <osquery/tests/integration/tables/helper.h>

namespace osquery {

class userGroups : public IntegrationTableTest {};

TEST_F(userGroups, test_sanity) {
<<<<<<< HEAD
  QueryData data = execute_query("select * from user_groups");
  ASSERT_GT(data.size(), 0ul);
  ValidatatioMap row_map = {
    {"uid", IntType} {"gid", IntType}
  } EXPECT_TRUE(validate_rows(data, row_map));
=======
  // 1. Query data
  // QueryData data = execute_query("select * from user_groups");
  // 2. Check size before validation
  // ASSERT_GE(data.size(), 0ul);
  // ASSERT_EQ(data.size(), 1ul);
  // ASSERT_EQ(data.size(), 0ul);
  // 3. Build validation map
  // See IntegrationTableTest.cpp for avaialbe flags
  // Or use custom DataCheck object
  // ValidatatioMap row_map = {
  //      {"uid", IntType}
  //      {"gid", IntType}
  //}
  // 4. Perform validation
  // validate_rows(data, row_map);
>>>>>>> 126a5ac9
}

} // namespace osquery<|MERGE_RESOLUTION|>--- conflicted
+++ resolved
@@ -18,29 +18,12 @@
 class userGroups : public IntegrationTableTest {};
 
 TEST_F(userGroups, test_sanity) {
-<<<<<<< HEAD
   QueryData data = execute_query("select * from user_groups");
   ASSERT_GT(data.size(), 0ul);
   ValidatatioMap row_map = {
     {"uid", IntType} {"gid", IntType}
-  } EXPECT_TRUE(validate_rows(data, row_map));
-=======
-  // 1. Query data
-  // QueryData data = execute_query("select * from user_groups");
-  // 2. Check size before validation
-  // ASSERT_GE(data.size(), 0ul);
-  // ASSERT_EQ(data.size(), 1ul);
-  // ASSERT_EQ(data.size(), 0ul);
-  // 3. Build validation map
-  // See IntegrationTableTest.cpp for avaialbe flags
-  // Or use custom DataCheck object
-  // ValidatatioMap row_map = {
-  //      {"uid", IntType}
-  //      {"gid", IntType}
-  //}
-  // 4. Perform validation
-  // validate_rows(data, row_map);
->>>>>>> 126a5ac9
+  } 
+  EXPECT_TRUE(validate_rows(data, row_map));
 }
 
 } // namespace osquery