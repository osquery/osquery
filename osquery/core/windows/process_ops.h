/*
 *  Copyright (c) 2014-present, Facebook, Inc.
 *  All rights reserved.
 *
 *  This source code is licensed under the BSD-style license found in the
 *  LICENSE file in the root directory of this source tree. An additional grant
 *  of patent rights can be found in the PATENTS file in the same directory.
 *
 */

#pragma once

#define _WIN32_DCOM
#define WIN32_LEAN_AND_MEAN
#include <Windows.h>
// clang-format off
#include <LM.h>
// clang-format on

#include <vector>

#include <osquery/system.h>
#include <osquery/logger.h>

#include "osquery/core/process.h"
#include "osquery/core/windows/wmi.h"

namespace osquery {

/**
<<<<<<< HEAD
* @brief Windows helper function used by to convert a binary SID struct into a
* string.
*
* @returns string representation of the binary SID struct.
*/
std::string psidToString(PSID sid);

/**
* @brief Get the relative identifier (RID) from a security identifier (SID).
*
* @returns the RID represented as an unsigned long integer.
*/
unsigned long getRidFromSid(PSID sidPtr);
}
=======
 * @brief Windows helper function used by to convert a binary SID struct into a
 * string.
 *
 * @returns string representation of the binary SID struct.
 */
std::string psidToString(PSID sid);

} // namespace osquery
>>>>>>> 9bb7b293
<|MERGE_RESOLUTION|>--- conflicted
+++ resolved
@@ -28,7 +28,6 @@
 namespace osquery {
 
 /**
-<<<<<<< HEAD
 * @brief Windows helper function used by to convert a binary SID struct into a
 * string.
 *
@@ -42,14 +41,5 @@
 * @returns the RID represented as an unsigned long integer.
 */
 unsigned long getRidFromSid(PSID sidPtr);
-}
-=======
- * @brief Windows helper function used by to convert a binary SID struct into a
- * string.
- *
- * @returns string representation of the binary SID struct.
- */
-std::string psidToString(PSID sid);
 
-} // namespace osquery
->>>>>>> 9bb7b293
+} // namespace osquery