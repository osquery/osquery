--- conflicted
+++ resolved
@@ -328,7 +328,6 @@
   ASSERT_FALSE(ret2.isError());
 }
 
-<<<<<<< HEAD
 template <typename ValueType, typename StrType>
 void testTryToForRvalue(ValueType value, const StrType& str) {
   auto ret = tryTo<ValueType>(StrType{str});
@@ -457,7 +456,6 @@
   testTryToForInt<std::uintmax_t>();
 }
 
-=======
 TEST_F(ConversionsTests, tryTo_string_to_boolean_valid_args) {
   const auto test_table = std::unordered_map<std::string, bool>{
       {"1", true},        {"0", false},       {"y", true},
@@ -498,5 +496,4 @@
     EXPECT_EQ(ConversionError::InvalidArgument, exp.getErrorCode());
   }
 }
->>>>>>> 8b864f19
 } // namespace osquery