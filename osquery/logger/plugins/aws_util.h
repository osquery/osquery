/*
 *  Copyright (c) 2014-present, Facebook, Inc.
 *  All rights reserved.
 *
 *  This source code is licensed under the BSD-style license found in the
 *  LICENSE file in the root directory of this source tree. An additional grant
 *  of patent rights can be found in the PATENTS file in the same directory.
 *
 */

#include <memory>

#include <aws/core/Region.h>
#include <aws/core/auth/AWSCredentialsProvider.h>
#include <aws/core/auth/AWSCredentialsProviderChain.h>
#include <aws/core/client/ClientConfiguration.h>
#include <aws/core/http/HttpClient.h>
#include <aws/core/http/HttpClientFactory.h>
#include <aws/core/http/standard/StandardHttpResponse.h>

#include <aws/sts/STSClient.h>

#include <boost/property_tree/ptree.hpp>

#include <osquery/status.h>

namespace osquery {

/**
 * @brief Client factory for the netlib HTTP client
 */
class NetlibHttpClientFactory : public Aws::Http::HttpClientFactory {
 public:
  std::shared_ptr<Aws::Http::HttpClient> CreateHttpClient(
      const Aws::Client::ClientConfiguration &clientConfiguration)
      const override;
  std::shared_ptr<Aws::Http::HttpRequest> CreateHttpRequest(
      const Aws::String &uri,
      Aws::Http::HttpMethod method,
      const Aws::IOStreamFactory &streamFactory) const override;
  std::shared_ptr<Aws::Http::HttpRequest> CreateHttpRequest(
      const Aws::Http::URI &uri,
      Aws::Http::HttpMethod method,
      const Aws::IOStreamFactory &streamFactory) const override;
};

/**
 * @brief Netlib implementation of AWS HTTP Client
 *
 * AWS uses a libcurl HTTP client by default. We prefer not to use libcurl, so
 * we provide this HTTP client implementation for the AWS SDK to use when
 * querying the APIs. The SDK must be built with -DNO_HTTP_CLIENT=1 to prevent
 * it looking for libcurl when static linking.
 */
class NetlibHttpClient : public Aws::Http::HttpClient {
 public:
  NetlibHttpClient() : HttpClient() {}

  std::shared_ptr<Aws::Http::HttpResponse> MakeRequest(
      Aws::Http::HttpRequest &request,
      Aws::Utils::RateLimits::RateLimiterInterface *readLimiter = nullptr,
      Aws::Utils::RateLimits::RateLimiterInterface *writeLimiter =
          nullptr) const override;
};

/**
 * @brief AWS credentials provider that uses osquery config flags
 *
 * This provider uses the config flags aws_access_key_id and
 * aws_secret_access_key. If only one flag is specified, it returns empty
 * strings so that another provider in the chain can be tried.
 */
class OsqueryFlagsAWSCredentialsProvider
    : public Aws::Auth::AWSCredentialsProvider {
 public:
  OsqueryFlagsAWSCredentialsProvider() : AWSCredentialsProvider() {}

  Aws::Auth::AWSCredentials GetAWSCredentials() override;
};

/**
 * @brief AWS credentials provider that uses STS assume role auth
 *
 * This provider deligates temp AWS STS credentials via assume role 
 * for and AWS arn.
 */
class OsquerySTSAWSCredentialsProvider
    : public Aws::Auth::AWSCredentialsProvider {
 public:
  OsquerySTSAWSCredentialsProvider() : AWSCredentialsProvider() {}

  Aws::Auth::AWSCredentials GetAWSCredentials() override;
  Aws::String sts_access_key_id = "";
  Aws::String sts_secret_access_key = "";
  Aws::String sts_session_token = "";
  unsigned long token_expire_time = 0;
 private:
  std::shared_ptr<Aws::STS::STSClient> sts_client_{nullptr};
};

/**
 * @brief AWS credentials provider chain that prioritizes osquery config
 *
 * This provider attempts to find credentials in the following order, returning
 * the first non-empty credentials it finds:
 * 1. AWS STS auth (via OsquerySTSAWSCredentialsProvider)
 * 2. osquery flags (via OsqueryFlagsAWSCredentialsProvider)
 * 3. Profile from the AWS profile file (iff --aws_profile_name is specified)
 * 4. Environment variables (AWS_ACCESS_KEY_ID, AWS_SECRET_ACCESS_KEY)
 * 5. "default" profile in AWS profile file
 * 6. Profile from the EC2 Instance Metadata Service
 */
class OsqueryAWSCredentialsProviderChain
    : public Aws::Auth::AWSCredentialsProviderChain {
 public:
  OsqueryAWSCredentialsProviderChain(bool sts = true);
};

/**
 * @brief Initialize the AWS SDK
 *
 * This function is intended to be called from the ::setUp() method of logger
 * plugins that use the AWS SDK. It initializes the SDK, instructing it to use
 * our custom NetlibHttpClientFactory. This function may be called more than
 * once, but initializing will only occur on the first call.
 */
void initAwsSdk();

/**
 * @brief Retrieve the Aws::Region from the aws_region flag
 *
 * @param region The Aws::Region to place the result in
 *
 * @return 0 if successful, 1 if the region was not recognized
 */
Status getAWSRegion(Aws::Region &region, bool sts=false);

/**
 * @brief Instantiate an AWS client with the appropriate osquery configs
 *
 * This will pull the region and authentication configs from the appropriate
 * places (i.e. using getAWSRegion, OsqueryAWSCredentialsProviderChain),
 * instantiating whichever type of AWS client is passed as the template
 * parameter.
 *
 * @param client Pointer to the client object to instantiate
 *
 * @return 0 if successful, 1 if there was a problem reading configs
 */
template <class Client>
Status makeAWSClient(std::shared_ptr<Client> &client, bool sts=true) {
  // Set up client
  Aws::Client::ClientConfiguration client_config;
  Status s = getAWSRegion(client_config.region, sts);
  if (!s.ok()) {
    return s;
  }
  client = std::make_shared<Client>(
<<<<<<< HEAD
      std::make_shared<OsqueryAWSCredentialsProviderChain>(sts), client_config,
      std::make_shared<NetlibHttpClientFactory>());
=======
      std::make_shared<OsqueryAWSCredentialsProviderChain>(), client_config);
>>>>>>> 5dd2a54f
  return Status(0);
}
}<|MERGE_RESOLUTION|>--- conflicted
+++ resolved
@@ -156,12 +156,8 @@
     return s;
   }
   client = std::make_shared<Client>(
-<<<<<<< HEAD
+      std::make_shared<NetlibHttpClientFactory>());
       std::make_shared<OsqueryAWSCredentialsProviderChain>(sts), client_config,
-      std::make_shared<NetlibHttpClientFactory>());
-=======
-      std::make_shared<OsqueryAWSCredentialsProviderChain>(), client_config);
->>>>>>> 5dd2a54f
   return Status(0);
 }
 }