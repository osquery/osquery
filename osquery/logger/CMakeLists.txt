--- conflicted
+++ resolved
@@ -17,11 +17,7 @@
   "plugins/tls_logger.cpp"
   "plugins/stdout.cpp"
 )
-<<<<<<< HEAD
-if(NOT WINDOWS)
-=======
 if(NOT SKIP_BRO)
->>>>>>> c561cdac
   LIST(APPEND OSQUERY_LOGGER_PLUGINS "plugins/bro_logger.cpp")
 endif()
 
