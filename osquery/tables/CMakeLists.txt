# Copyright (c) 2014-present, The osquery authors
#
# This source code is licensed as defined by the LICENSE file found in the
# root directory of this source tree.
#
# SPDX-License-Identifier: (Apache-2.0 OR GPL-2.0-only)

function(osqueryTablesMain)
  add_subdirectory("applications")
  add_subdirectory("cloud")
  add_subdirectory("events")
  add_subdirectory("forensic")
  add_subdirectory("lldpd")
  add_subdirectory("networking")
  add_subdirectory("sleuthkit")
  add_subdirectory("smart")
  add_subdirectory("system")
  add_subdirectory("utility")
  add_subdirectory("yara")

  generateOsqueryTablesTableimplementations()
endfunction()

function(generateOsqueryTablesTableimplementations)
  add_osquery_library(osquery_tables_tableimplementations INTERFACE)

  if(DEFINED PLATFORM_POSIX)
    target_link_libraries(osquery_tables_tableimplementations INTERFACE
      osquery_tables_yara_yaratable
      osquery_tables_lldpd_llpdtable
    )
  elseif(DEFINED PLATFORM_WINDOWS)
    target_link_libraries(osquery_tables_tableimplementations INTERFACE
      osquery_tables_yara_yaratable
    )
  endif()

  if(DEFINED PLATFORM_LINUX OR DEFINED PLATFORM_MACOS)
    target_link_libraries(osquery_tables_tableimplementations INTERFACE
      osquery_tables_smart
    )
  endif()

<<<<<<< HEAD
=======
  if(OSQUERY_BUILD_AWS AND (DEFINED PLATFORM_LINUX OR DEFINED PLATFORM_WINDOWS))
    target_link_libraries(osquery_tables_tableimplementations INTERFACE
      osquery_tables_cloud_aws
    )
  endif()

>>>>>>> 7a24b00f
  target_link_libraries(osquery_tables_tableimplementations INTERFACE
    osquery_tables_cloud_aws
    osquery_tables_cloud_azure
  )

  target_link_libraries(osquery_tables_tableimplementations INTERFACE
    osquery_tables_applications
    osquery_tables_events_eventstable
    osquery_tables_forensic
    osquery_tables_networking
    osquery_tables_system_systemtable
    osquery_tables_utility_utilitytable
    osquery_tables_sleuthkit_sleuthkittable
  )
endfunction()

osqueryTablesMain()<|MERGE_RESOLUTION|>--- conflicted
+++ resolved
@@ -41,17 +41,13 @@
     )
   endif()
 
-<<<<<<< HEAD
-=======
-  if(OSQUERY_BUILD_AWS AND (DEFINED PLATFORM_LINUX OR DEFINED PLATFORM_WINDOWS))
+  if(OSQUERY_BUILD_AWS)
     target_link_libraries(osquery_tables_tableimplementations INTERFACE
       osquery_tables_cloud_aws
     )
   endif()
 
->>>>>>> 7a24b00f
   target_link_libraries(osquery_tables_tableimplementations INTERFACE
-    osquery_tables_cloud_aws
     osquery_tables_cloud_azure
   )
 
