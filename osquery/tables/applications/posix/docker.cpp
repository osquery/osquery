/**
 *  Copyright (c) 2014-present, Facebook, Inc.
 *  All rights reserved.
 *
 *  This source code is licensed under both the Apache 2.0 license (found in the
 *  LICENSE file in the root directory of this source tree) and the GPLv2 (found
 *  in the COPYING file in the root directory of this source tree).
 *  You may select, at your option, one of the above-listed licenses.
 */

#include <cstdlib>
#include <cstring>
#include <iostream>

#include <boost/algorithm/string/classification.hpp>
#include <boost/algorithm/string/predicate.hpp>
#include <boost/algorithm/string/split.hpp>
#include <boost/asio.hpp>
#include <boost/foreach.hpp>

#if !defined(BOOST_ASIO_HAS_LOCAL_SOCKETS)
#error Boost error: Local sockets not available
#endif

#include <osquery/flags.h>
#include <osquery/logger.h>
#include <osquery/tables.h>

#include "osquery/core/json.h"

// When building on linux, the extended schema of docker_containers will
// add some additional columns to support user namespaces
#ifdef __linux__
#include "osquery/filesystem/linux/proc.h"
#endif

namespace pt = boost::property_tree;
namespace local = boost::asio::local;

namespace osquery {

/**
 * @brief Docker UNIX domain socket path.
 *
 * By default docker creates UNIX domain socket at /var/run/docker.sock. If
 * docker domain is configured to use a different path specify that path.
 */
FLAG(string,
     docker_socket,
     "/var/run/docker.sock",
     "Docker UNIX domain socket path");

namespace tables {

/**
 * @brief Makes API calls to the docker UNIX socket.
 *
 * @param uri Relative URI to invoke GET HTTP method.
 * @param tree Property tree where JSON result is stored.
 * @return Status with 0 code on success. Non-negative status with error
 *         message.
 */
Status dockerApi(const std::string& uri, pt::ptree& tree) {
  try {
    local::stream_protocol::endpoint ep(FLAGS_docker_socket);
    local::stream_protocol::iostream stream(ep);
    if (!stream) {
      return Status(
          1, "Error connecting to docker sock: " + stream.error().message());
    }

    // Since keep-alive connections are not used, use HTTP/1.0
    stream << "GET " << uri
           << " HTTP/1.0\r\nAccept: */*\r\nConnection: close\r\n\r\n"
           << std::flush;
    if (stream.eof()) {
      stream.close();
      return Status(1, "Empty docker API response for: " + uri);
    }

    // All status responses are expected to be 200
    std::string str;
    getline(stream, str);
    if (str != "HTTP/1.0 200 OK\r") {
      stream.close();
      return Status(1, "Invalid docker API response for " + uri + ": " + str);
    }

    // Skip empty line between header and body
    while (!stream.eof() && str != "\r") {
      getline(stream, str);
    }

    try {
      pt::read_json(stream, tree);
    } catch (const pt::ptree_error& e) {
      stream.close();
      return Status(
          1, "Error reading docker API response for " + uri + ": " + e.what());
    }

    stream.close();
  } catch (const std::exception& e) {
    return Status(1, std::string("Error calling docker API: ") + e.what());
  }

  return Status(0);
}

/**
 * @brief Entry point for docker_version table.
 */
QueryData genVersion(QueryContext& context) {
  QueryData results;
  pt::ptree tree;
  Status s = dockerApi("/version", tree);
  if (!s.ok()) {
    VLOG(1) << "Error getting docker version: " << s.what();
    return results;
  }

  Row r;
  r["version"] = tree.get<std::string>("Version", "");
  r["api_version"] = tree.get<std::string>("ApiVersion", "");
  r["min_api_version"] = tree.get<std::string>("MinAPIVersion", "");
  r["git_commit"] = tree.get<std::string>("GitCommit", "");
  r["go_version"] = tree.get<std::string>("GoVersion", "");
  r["os"] = tree.get<std::string>("Os", "");
  r["arch"] = tree.get<std::string>("Arch", "");
  r["kernel_version"] = tree.get<std::string>("KernelVersion", "");
  r["build_time"] = tree.get<std::string>("BuildTime", "");
  results.push_back(r);

  return results;
}

/**
 * @brief Entry point for docker_info table.
 */
QueryData genInfo(QueryContext& context) {
  QueryData results;
  pt::ptree tree;
  Status s = dockerApi("/info", tree);
  if (!s.ok()) {
    VLOG(1) << "Error getting docker info: " << s.what();
    return results;
  }

  Row r;
  r["id"] = tree.get<std::string>("ID", "");
  r["containers"] = INTEGER(tree.get<int>("Containers", 0));
  r["containers_running"] = INTEGER(tree.get<int>("ContainersRunning", 0));
  r["containers_paused"] = INTEGER(tree.get<int>("ContainersPaused", 0));
  r["containers_stopped"] = INTEGER(tree.get<int>("ContainersStopped", 0));
  r["images"] = INTEGER(tree.get<int>("Images", 0));
  r["storage_driver"] = tree.get<std::string>("Driver", "");
  r["memory_limit"] =
      (tree.get<bool>("MemoryLimit", false) ? INTEGER(1) : INTEGER(0));
  r["swap_limit"] =
      (tree.get<bool>("SwapLimit", false) ? INTEGER(1) : INTEGER(0));
  r["kernel_memory"] =
      (tree.get<bool>("KernelMemory", false) ? INTEGER(1) : INTEGER(0));
  r["cpu_cfs_period"] =
      (tree.get<bool>("CpuCfsPeriod", false) ? INTEGER(1) : INTEGER(0));
  r["cpu_cfs_quota"] =
      (tree.get<bool>("CpuCfsQuota", false) ? INTEGER(1) : INTEGER(0));
  r["cpu_shares"] =
      (tree.get<bool>("CPUShares", false) ? INTEGER(1) : INTEGER(0));
  r["cpu_set"] = (tree.get<bool>("CPUSet", false) ? INTEGER(1) : INTEGER(0));
  r["ipv4_forwarding"] =
      (tree.get<bool>("IPv4Forwarding", false) ? INTEGER(1) : INTEGER(0));
  r["bridge_nf_iptables"] =
      (tree.get<bool>("BridgeNfIptables", false) ? INTEGER(1) : INTEGER(0));
  r["bridge_nf_ip6tables"] =
      (tree.get<bool>("BridgeNfIp6tables", false) ? INTEGER(1) : INTEGER(0));
  r["oom_kill_disable"] =
      (tree.get<bool>("OomKillDisable", false) ? INTEGER(1) : INTEGER(0));
  r["logging_driver"] = tree.get<std::string>("LoggingDriver", "");
  r["cgroup_driver"] = tree.get<std::string>("CgroupDriver", "");
  r["kernel_version"] = tree.get<std::string>("KernelVersion", "");
  r["os"] = tree.get<std::string>("OperatingSystem", "");
  r["os_type"] = tree.get<std::string>("OSType", "");
  r["architecture"] = tree.get<std::string>("Architecture", "");
  r["cpus"] = INTEGER(tree.get<int>("NCPU", 0));
  r["memory"] = BIGINT(tree.get<uint64_t>("MemTotal", 0));
  r["http_proxy"] = tree.get<std::string>("HttpProxy", "");
  r["https_proxy"] = tree.get<std::string>("HttpsProxy", "");
  r["no_proxy"] = tree.get<std::string>("NoProxy", "");
  r["name"] = tree.get<std::string>("Name", "");
  r["server_version"] = tree.get<std::string>("ServerVersion", "");
  r["root_dir"] = tree.get<std::string>("DockerRootDir", "");
  results.push_back(r);

  return results;
}

/**
 * @brief Utility method to check if specified string is SHA-256 hash or a
 * substring.
 */
bool checkConstraintValue(const std::string& str) {
  if (str.length() > 64) {
    VLOG(1) << "Constraint value is too long. Ignoring: " << str;
    return false;
  }
  for (size_t i = 0; i < str.length(); i++) {
    if (!isxdigit(str.at(i))) {
      VLOG(1) << "Constraint value is not SHA-256 hash. Ignoring: " << str;
      return false;
    }
  }
  return true;
}

/**
 * @brief Utility method to create query arguments for docker API URI.
 *
 * @param context Query context which contains SQL constraint.
 * @param key Constraint column to look for (eg: "id", "name").
 * @param query Placeholder for returning query string.
 * @param set Set for returning constraint values for specified key.
 * @param add_all Whether to add "all=1" to query string or not.
 */
void getQuery(QueryContext& context,
              const std::string& key,
              std::string& query,
              std::set<std::string>& set,
              bool add_all) {
  if (!context.constraints[key].exists(EQUALS)) {
    return;
  }

  std::string key_str;
  for (const auto& item : context.constraints[key].getAll(EQUALS)) {
    if (!checkConstraintValue(item)) {
      continue;
    }
    if (!key_str.empty()) {
      key_str.append("%2C"); // comma
    }
    key_str.append("%22").append(item).append("%22%3Atrue"); // "item":true
    set.insert(item);
  }

  query.append("?");
  if (add_all) {
    query.append("all=1&");
  }
  // filters={"key": {"item1":true, "item2":true, ...}}
  query.append("filters=%7B%22")
      .append(key)
      .append("%22%3A%7B")
      .append(key_str)
      .append("%7D%7D");
}

/**
 * @brief Utility method to get value for specified key.
 *
 * Docker supports querying primary columns by prefix. This is preserved when
 * querying throught OSQuery.
 *
 * For example the following should return same result as long as there is only
 * one container with "id" that starts with "12345678":
 *   SELECT * FROM docker_containers WHERE id = '1234567890abcdef'
 *   SELECT * FROM docker_containers WHERE id = '12345678'
 *
 * @param tree Property tree response from docker.
 * @param set Set that might contain prefix values.
 * @param key Key to look for in the property tree.
 */
std::string getValue(const pt::ptree& tree,
                     const std::set<std::string>& set,
                     const std::string& key) {
  std::string value = tree.get<std::string>(key, "");
  if (boost::starts_with(value, "sha256:")) {
    value.erase(0, 7);
  }
  if (set.empty()) {
    return value; // Return value from tree, if set is empty
  }

  for (const auto& entry : set) {
    if (boost::starts_with(value, entry)) {
      return entry; // If entry from set is prefix of value from tree, return
    }
  }

  return value;
}

/**
 * @brief Utility method to retrieve labels for docker objects.
 *
 * @param context Query context.
 * @param type Docker object type (container, volume, network).
 * @param column Column to look for in context (id, name).
 * @param primary_key Primary key field name to look for in property tree (Id,
 * Name).
 * @param url URI to invoke (without query string).
 * @param path Path in the tree to iterate. Can be empty. Volumes is a nested
 * array.
 * @param add_all Whether to append "all=1" to query string or not.
 */
QueryData getLabels(QueryContext& context,
                    const std::string& type,
                    const std::string& column,
                    const std::string& primary_key,
                    const std::string& url,
                    const std::string& path,
                    bool filter,
                    bool add_all) {
  std::string query;
  std::set<std::string> items;
  getQuery(context, column, query, items, add_all);

  QueryData results;
  pt::ptree tree;
  const std::string& url_qs = filter ? (url + query) : url;
  Status s = dockerApi(url_qs, tree);
  if (!s.ok()) {
    VLOG(1) << "Error getting docker " << type << ": " << s.what();
    return results;
  }

  try {
    const pt::ptree& array = path.empty() ? tree : tree.get_child(path);
    for (const auto& entry : array) {
      const pt::ptree& node = entry.second;
      const std::string& pk = getValue(node, items, primary_key);

      for (const auto& label : node.get_child("Labels")) {
        Row r;
        r[column] = pk;
        r["key"] = label.first.data();
        r["value"] = label.second.data();
        results.push_back(r);
      }
    }
  } catch (const pt::ptree_error& e) {
    VLOG(1) << "Error getting docker " << type << " labels "
            << ": " << e.what();
  }

  return results;
}

/**
 * @brief Utility method to get containers tree.
 */
Status getContainers(QueryContext& context,
                     std::set<std::string>& ids,
                     pt::ptree& containers) {
  std::string query;
  getQuery(context, "id", query, ids, true);

  Status s = dockerApi("/containers/json" + query, containers);
  if (!s.ok()) {
    VLOG(1) << "Error getting docker containers: " << s.what();
    return s;
  }
  return Status(0);
}

/**
 * @brief Entry point for docker_containers table.
 */
QueryData genContainers(QueryContext& context) {
  QueryData results;
  std::set<std::string> ids;
  pt::ptree containers;
  auto s = getContainers(context, ids, containers);
  if (!s.ok()) {
    return results;
  }

  for (const auto& entry : containers) {
    const pt::ptree& container = entry.second;
    Row r;
    r["id"] = getValue(container, ids, "Id");
    if (container.count("Names") > 0) {
      for (const auto& name : container.get_child("Names")) {
        r["name"] = name.second.data();
        break;
      }
    }

    r["image_id"] = container.get<std::string>("ImageID", "");
    if (boost::starts_with(r["image_id"], "sha256:")) {
      r["image_id"].erase(0, 7);
    }
    r["image"] = container.get<std::string>("Image", "");
    r["command"] = container.get<std::string>("Command", "");
    r["created"] = BIGINT(container.get<uint64_t>("Created", 0));
    r["state"] = container.get<std::string>("State", "");
    r["status"] = container.get<std::string>("Status", "");

    pt::ptree container_details;
    s = dockerApi("/containers/" + r["id"] + "/json?stream=false",
                  container_details);
    if (s.ok()) {
      pid_t process_id = container_details.get<pid_t>("State.Pid", -1);
      r["pid"] = std::to_string(process_id);
    } else {
      VLOG(1) << "Failed to retrieve the pid for container " << r["id"];
    }

// When building on linux, the extended schema of docker_containers will
// add some additional columns to support user namespaces
#ifdef __linux__
    if (r["pid"] != "-1") {
      ProcessNamespaceList namespace_list;
      s = procGetProcessNamespaces(r["pid"], namespace_list);
      if (s.ok()) {
        for (const auto& pair : namespace_list) {
          r[pair.first + "_namespace"] = std::to_string(pair.second);
        }
      } else {
        VLOG(1) << "Failed to retrieve the namespace list for container "
                << r["id"];
      }
    }
#endif

    results.push_back(r);
  }

  return results;
}

/**
 * @brief Entry point for docker_container_labels table.
 */
QueryData genContainerLabels(QueryContext& context) {
  return getLabels(context,
                   "container", // Docker object type
                   "id", // Look for "id" column in context
                   "Id", // Container primary key is "Id"
                   "/containers/json", // All containers URL
                   "", // Container array is at top level
                   true, // Supports "filters" in query string
                   true); // Supports "all" in query string
}

/**
 * @brief Entry point for docker_container_mounts table.
 */
QueryData genContainerMounts(QueryContext& context) {
  QueryData results;
  std::set<std::string> ids;
  pt::ptree containers;
  Status s = getContainers(context, ids, containers);
  if (!s.ok()) {
    return results;
  }

  for (const auto& entry : containers) {
    const pt::ptree& container = entry.second;
    try {
      for (const auto& node : container.get_child("Mounts")) {
        const pt::ptree& mount = node.second;
        Row r;
        r["id"] = getValue(container, ids, "Id");
        r["type"] = mount.get<std::string>("Type", "");
        r["name"] = mount.get<std::string>("Name", "");
        r["source"] = mount.get<std::string>("Source", "");
        r["destination"] = mount.get<std::string>("Destination", "");
        r["driver"] = mount.get<std::string>("Driver", "");
        r["mode"] = mount.get<std::string>("Mode", "");
        r["rw"] = (mount.get<bool>("RW", false) ? INTEGER(1) : INTEGER(0));
        r["propagation"] = mount.get<std::string>("Propagation", "");
        results.push_back(r);
      }
    } catch (const pt::ptree_error& e) {
      VLOG(1) << "Error getting docker container mounts " << e.what();
    }
  }

  return results;
}

/**
 * @brief Entry point for docker_container_networks table.
 */
QueryData genContainerNetworks(QueryContext& context) {
  QueryData results;
  std::set<std::string> ids;
  pt::ptree containers;
  Status s = getContainers(context, ids, containers);
  if (!s.ok()) {
    return results;
  }

  for (const auto& entry : containers) {
    const pt::ptree& container = entry.second;
    try {
      for (const auto& node : container.get_child("NetworkSettings.Networks")) {
        const pt::ptree& network = node.second;
        Row r;
        r["id"] = getValue(container, ids, "Id");
        r["name"] = node.first.data();
        r["network_id"] = network.get<std::string>("NetworkID", "");
        r["endpoint_id"] = network.get<std::string>("EndpointID", "");
        r["gateway"] = network.get<std::string>("Gateway", "");
        r["ip_address"] = network.get<std::string>("IPAddress", "");
        r["ip_prefix_len"] = INTEGER(network.get<int>("IPPrefixLen", 0));
        r["ipv6_gateway"] = network.get<std::string>("IPv6Gateway", "");
        r["ipv6_address"] = network.get<std::string>("GlobalIPv6Address", "");
        r["ipv6_prefix_len"] =
            INTEGER(network.get<int>("GlobalIPv6PrefixLen", 0));
        r["mac_address"] = network.get<std::string>("MacAddress", "");
        results.push_back(r);
      }
    } catch (const pt::ptree_error& e) {
      VLOG(1) << "Error getting docker container networks " << e.what();
    }
  }

  return results;
}

/**
 * @brief Entry point for docker_container_ports table.
 */
QueryData genContainerPorts(QueryContext& context) {
  QueryData results;
  std::set<std::string> ids;
  pt::ptree containers;
  Status s = getContainers(context, ids, containers);
  if (!s.ok()) {
    return results;
  }

  for (const auto& entry : containers) {
    const pt::ptree& container = entry.second;
    try {
      for (const auto& node : container.get_child("Ports")) {
        const pt::ptree& details = node.second;
        Row r;
        r["id"] = getValue(container, ids, "Id");
        r["type"] = details.get<std::string>("Type", "");
        r["port"] = INTEGER(details.get<int>("PrivatePort", 0));
        r["host_ip"] = details.get<std::string>("IP", "");
        r["host_port"] = INTEGER(details.get<int>("PublicPort", 0));
        results.push_back(r);
      }
    } catch (const pt::ptree_error& e) {
      VLOG(1) << "Error getting docker container ports " << e.what();
    }
  }

  return results;
}

/**
 * @brief Entry point for docker_container_processes table.
 */
QueryData genContainerProcesses(QueryContext& context) {
  QueryData results;
  for (const auto& id : context.constraints["id"].getAll(EQUALS)) {
    if (!checkConstraintValue(id)) {
      continue;
    }

    pt::ptree container;

#if defined(__APPLE__)
    // osx: 19 fields
<<<<<<< HEAD
    const std::string ps_args =
        "pid,state,uid,gid,svuid,svgid,rss,vsz,etime,ppid,pgid,wq,nice,user,"
        "time,pcpu,pmem,comm,command";
#elif defined(__linux__)
    // linux: 21 fields
    const std::string ps_args =
        "pid,state,uid,gid,euid,egid,suid,sgid,rss,vsz,etime,ppid,pgrp,nlwp,"
        "nice,user,time,pcpu,pmem,comm,cmd";
#endif

    Status s = dockerApi(
        "/containers/" + id + "/top?ps_args=axwwo%20" + ps_args, container);
=======
    const std::string ps_args = "pid,state,uid,gid,svuid,svgid,rss,vsz,etime,ppid,pgid,wq,nice,user,time,pcpu,pmem,comm,command";
#elif defined(__linux__)
    // linux: 21 fields
    const std::string ps_args = "pid,state,uid,gid,euid,egid,suid,sgid,rss,vsz,etime,ppid,pgrp,nlwp,nice,user,time,pcpu,pmem,comm,cmd";
#endif

    Status s =
        dockerApi("/containers/" + id + "/top?ps_args=axwwo%20" + ps_args, container);
>>>>>>> becca18b

    if (!s.ok()) {
      VLOG(1) << "Error getting docker container " << id << ": " << s.what();
      continue;
    }

    try {
      for (const auto& processes : container.get_child("Processes")) {
        std::vector<std::string> vector;
        BOOST_FOREACH (const auto& v, processes.second) {
          vector.push_back(v.second.data());
          VLOG(1) << v.second.data() << "\n";
        }

        Row r;
        r["id"] = id;
        r["pid"] = BIGINT(vector.at(0));
        r["wired_size"] = BIGINT(0); // No support for unpagable counters
#if defined(__APPLE__)
        r["state"] = "";
        r["uid"] = BIGINT(vector.at(1));
        r["gid"] = -1;
        r["euid"] = -1;
        r["egid"] = -1;
        r["suid"] = -1;
        r["sgid"] = -1;
        r["resident_size"] = -1;
        r["total_size"] = -1;
        r["start_time"] = -1;
        r["parent"] = -1;
        r["pgroup"] = -1;
        r["threads"] = -1;
        r["nice"] = -1;
        r["user"] = "";
        r["time"] = vector.at(2);;
        r["cpu"] = -1;
        r["mem"] = -1;
        r["name"] = "";
        r["cmdline"] = vector.at(3);
#elif defined(__linux__)
        r["state"] = vector.at(1);

        r["gid"] = BIGINT(vector.at(3));
        r["euid"] = BIGINT(vector.at(4));
        r["egid"] = BIGINT(vector.at(5));
        r["suid"] = BIGINT(vector.at(6));
        r["sgid"] = BIGINT(vector.at(7));
        r["resident_size"] = BIGINT(vector.at(8) + "000");
        r["total_size"] = BIGINT(vector.at(9) + "000");
        r["start_time"] = BIGINT(vector.at(10));
        r["parent"] = BIGINT(vector.at(11));
        r["pgroup"] = BIGINT(vector.at(12));
        r["threads"] = INTEGER(vector.at(13));
        r["nice"] = INTEGER(vector.at(14));
        r["user"] = vector.at(15);
        r["time"] = vector.at(16);
        r["cpu"] = DOUBLE(vector.at(17));
        r["mem"] = DOUBLE(vector.at(18));
        r["name"] = vector.at(19);
        r["cmdline"] = vector.at(20);
#endif
        results.push_back(r);
      }
    } catch (const pt::ptree_error& e) {
      VLOG(1) << "Error getting docker container processes " << id << ": "
              << e.what();
    }
  }

  return results;
}

/**
 * @brief Parses provided date string and return time in seconds since epoch.
 *
 * @param iso_8601 Date string in format: 2017-05-01T16:08:43
 * @param local Whether the time is in local timezone or UTC.
 * @return Seconds since epoch.
 */
long getUnixTime(const std::string& iso_8601, bool local) {
  // Difference in seconds between local and UTC time zones
  static const std::time_t now = std::time(nullptr);
  static const long diff =
      std::mktime(std::gmtime(&now)) - std::mktime(std::localtime(&now));

  if (iso_8601.empty()) {
    return 0L;
  }

  std::tm tm = {};
  std::istringstream ss(iso_8601);
  ss >> std::get_time(&tm, "%Y-%m-%dT%T");
  if (ss.fail()) {
    VLOG(1) << "Failed to parse date: " << iso_8601;
    return 0L;
  }

  return local ? std::mktime(&tm) : (std::mktime(&tm) - diff);
}

/**
 * @brief Parses nano-seconds out of specified date strings and returns
 *        difference.
 *
 * @param iso1 Date string in format: 2017-05-01T16:08:43.661631023Z
 * @param iso2 Date string in format: 2017-05-01T16:08:43.661631023Z
 * @return Nano-seconds difference.
 */
long diffNanos(const std::string& iso1, const std::string& iso2) {
  if (iso1.empty() || iso2.empty()) {
    return 0L;
  }

  std::size_t pos1 = iso1.find('.');
  std::size_t pos2 = iso2.find('.');
  if (pos1 == std::string::npos || pos2 == std::string::npos) {
    VLOG(1) << "Failed to parse dates: " << iso1 << " and " << iso2;
    return 0L;
  }

  try {
    return std::stol(iso1.substr(pos1 + 1), nullptr, 10) -
           std::stol(iso2.substr(pos2 + 1), nullptr, 10);
  } catch (std::out_of_range& e) {
    VLOG(1) << "Failed to parse nano seconds in: " << iso1 << " and " << iso2;
    return 0L;
  }
}

/**
 * @brief Utility method to get cumulative value for specified "op" from
 *        child node in provided "tree".
 *
 * @param tree Tree to iterate.
 * @param op IO operation to look for in the child nodes.
 * @return Cumulative value for type "op".
 */
std::string getIOBytes(const pt::ptree& tree, const std::string& op) {
  uint64_t value = 0;
  for (const auto& entry : tree) {
    const pt::ptree& node = entry.second;
    if (node.get<std::string>("op", "") == op) {
      value += node.get<uint64_t>("value", 0);
    }
  }

  return BIGINT(value);
}

/**
 * @brief Utility method to get cumulative value for specified "key" from
 *        child node in provided "tree".
 *
 * @param tree Tree to iterate.
 * @param key Key to look for in the child nodes.
 * @return Cumulative value for "key".
 */
std::string getNetworkBytes(const pt::ptree& tree, const std::string& key) {
  uint64_t value = 0;
  for (const auto& node : tree) {
    value += node.second.get<uint64_t>(key, 0);
  }

  return BIGINT(value);
}

/**
 * @brief Entry point for docker_container_stats table.
 */
QueryData genContainerStats(QueryContext& context) {
  QueryData results;
  for (const auto& id : context.constraints["id"].getAll(EQUALS)) {
    if (!checkConstraintValue(id)) {
      continue;
    }

    pt::ptree container;
    Status s =
        dockerApi("/containers/" + id + "/stats?stream=false", container);
    if (!s.ok()) {
      VLOG(1) << "Error getting docker container " << id << ": " << s.what();
      continue;
    }

    try {
      Row r;
      r["id"] = id;
      r["name"] = container.get<std::string>("name", "");
      r["pids"] = container.get<int>("pids_stats.current", 0);
      const std::string& read = container.get<std::string>("read", "");
      long read_unix_time = getUnixTime(read, false);
      r["read"] = BIGINT(read_unix_time);
      const std::string& preread = container.get<std::string>("preread", "");
      long preread_unix_time = getUnixTime(preread, false);
      r["preread"] = BIGINT(preread_unix_time);
      long intervalNanos = ((read_unix_time - preread_unix_time) * 1000000000) +
                           diffNanos(read, preread);
      r["interval"] = BIGINT(intervalNanos);
      r["disk_read"] = getIOBytes(
          container.get_child("blkio_stats.io_service_bytes_recursive"),
          "Read");
      r["disk_write"] = getIOBytes(
          container.get_child("blkio_stats.io_service_bytes_recursive"),
          "Write");
      r["num_procs"] = INTEGER(container.get<int>("num_procs", 0));
      r["cpu_total_usage"] =
          BIGINT(container.get<uint64_t>("cpu_stats.cpu_usage.total_usage", 0));
      r["cpu_kernelmode_usage"] = BIGINT(container.get<uint64_t>(
          "cpu_stats.cpu_usage.usage_in_kernelmode", 0));
      r["cpu_usermode_usage"] = BIGINT(
          container.get<uint64_t>("cpu_stats.cpu_usage.usage_in_usermode", 0));
      r["system_cpu_usage"] =
          BIGINT(container.get<uint64_t>("cpu_stats.system_cpu_usage", 0));
      r["online_cpus"] =
          INTEGER(container.get<uint64_t>("cpu_stats.online_cpus", 0));
      r["pre_cpu_total_usage"] = BIGINT(
          container.get<uint64_t>("precpu_stats.cpu_usage.total_usage", 0));
      r["pre_cpu_kernelmode_usage"] = BIGINT(container.get<uint64_t>(
          "precpu_stats.cpu_usage.usage_in_kernelmode", 0));
      r["pre_cpu_usermode_usage"] = BIGINT(container.get<uint64_t>(
          "precpu_stats.cpu_usage.usage_in_usermode", 0));
      r["pre_system_cpu_usage"] =
          BIGINT(container.get<uint64_t>("precpu_stats.system_cpu_usage", 0));
      r["pre_online_cpus"] =
          INTEGER(container.get<uint64_t>("precpu_stats.online_cpus", 0));
      r["memory_usage"] =
          BIGINT(container.get<uint64_t>("memory_stats.usage", 0));
      r["memory_max_usage"] =
          BIGINT(container.get<uint64_t>("memory_stats.max_usage", 0));
      r["memory_limit"] =
          BIGINT(container.get<uint64_t>("memory_stats.limit", 0));
      r["network_rx_bytes"] =
          getNetworkBytes(container.get_child("networks"), "rx_bytes");
      r["network_tx_bytes"] =
          getNetworkBytes(container.get_child("networks"), "tx_bytes");
      results.push_back(r);
    } catch (const pt::ptree_error& e) {
      VLOG(1) << "Error getting docker container stats " << id << ": "
              << e.what();
    }
  }

  return results;
}

/**
 * @brief Entry point for docker_networks table.
 */
QueryData genNetworks(QueryContext& context) {
  std::string query;
  std::set<std::string> ids;
  getQuery(context, "id", query, ids, false);

  QueryData results;
  pt::ptree tree;
  Status s = dockerApi("/networks" + query, tree);
  if (!s.ok()) {
    VLOG(1) << "Error getting docker networks: " << s.what();
    return results;
  }

  for (const auto& entry : tree) {
    try {
      const pt::ptree& node = entry.second;
      Row r;
      r["id"] = getValue(node, ids, "Id");
      r["name"] = node.get<std::string>("Name", "");
      r["driver"] = node.get<std::string>("Driver", "");
      r["created"] =
          BIGINT(getUnixTime(node.get<std::string>("Created", ""), true));
      r["enable_ipv6"] =
          (node.get<bool>("EnableIPv6", false) ? INTEGER(1) : INTEGER(0));
      for (const auto& config : node.get_child("IPAM.Config")) {
        const pt::ptree& details = config.second;
        r["subnet"] = details.get<std::string>("Subnet", "");
        r["gateway"] = details.get<std::string>("Gateway", "");
        break;
      }
      results.push_back(r);
    } catch (const pt::ptree_error& e) {
      VLOG(1) << "Error getting docker network details: " << e.what();
    }
  }

  return results;
}

/**
 * @brief Entry point for docker_network_labels table.
 */
QueryData genNetworkLabels(QueryContext& context) {
  return getLabels(context,
                   "network", // Docker object type
                   "id", // Look for "id" column in context
                   "Id", // Network primary key is "Id"
                   "/networks", // All networks URL
                   "", // Network array is at top level
                   true, // Supports "filters" in query string
                   false); // Does not supports "all" in query string
}

/**
 * @brief Entry point for docker_volumes table.
 */
QueryData genVolumes(QueryContext& context) {
  std::string query;
  std::set<std::string> names;
  getQuery(context, "name", query, names, false);

  QueryData results;
  pt::ptree tree;
  Status s = dockerApi("/volumes" + query, tree);
  if (!s.ok()) {
    VLOG(1) << "Error getting docker volumes: " << s.what();
    return results;
  }

  for (const auto& entry : tree.get_child("Volumes")) {
    try {
      const pt::ptree& node = entry.second;
      Row r;
      r["name"] = getValue(node, names, "Name");
      r["driver"] = node.get<std::string>("Driver", "");
      r["mount_point"] = node.get<std::string>("Mountpoint", "");
      r["type"] = node.get<std::string>("Options.type", "");
      results.push_back(r);
    } catch (const pt::ptree_error& e) {
      VLOG(1) << "Error getting docker volume details: " << e.what();
    }
  }

  return results;
}

/**
 * @brief Entry point for docker_volume_labels table.
 */
QueryData genVolumeLabels(QueryContext& context) {
  return getLabels(context,
                   "volume", // Docker object type
                   "name", // Look for "name" column in context
                   "Name", // Volume primary key is "Name"
                   "/volumes", // All volumes URL
                   "Volumes", // Volume array is under "Volumes" child node
                   true, // Supports "filters" in query string
                   false); // Does not supports "all" in query string
}

/**
 * @brief Entry point for docker_images table.
 */
QueryData genImages(QueryContext& context) {
  QueryData results;
  pt::ptree tree;
  Status s = dockerApi("/images/json", tree);
  if (!s.ok()) {
    VLOG(1) << "Error getting docker images: " << s.what();
    return results;
  }

  for (const auto& entry : tree) {
    try {
      const pt::ptree& node = entry.second;
      Row r;
      r["id"] = node.get<std::string>("Id", "");
      if (boost::starts_with(r["id"], "sha256:")) {
        r["id"].erase(0, 7);
      }
      r["created"] = BIGINT(node.get<uint64_t>("Created", 0));
      r["size_bytes"] = BIGINT(node.get<uint64_t>("Size", 0));
      std::string tags;
      for (const auto& tag : node.get_child("RepoTags")) {
        if (!tags.empty()) {
          tags.append(",");
        }
        tags.append(tag.second.data());
      }
      r["tags"] = tags;
      results.push_back(r);
    } catch (const pt::ptree_error& e) {
      VLOG(1) << "Error getting docker image details: " << e.what();
    }
  }

  return results;
}

/**
 * @brief Entry point for docker_image_labels table.
 */
QueryData genImageLabels(QueryContext& context) {
  return getLabels(context,
                   "image", // Docker object type
                   "id", // Look for "id" column in context
                   "Id", // Image primary key is "Id"
                   "/images/json", // All images URL
                   "", // Image array is at top level
                   false, // Does not support "filters" query string
                   false); // Does not support "all" query string
}
} // namespace tables
} // namespace osquery<|MERGE_RESOLUTION|>--- conflicted
+++ resolved
@@ -566,20 +566,6 @@
 
 #if defined(__APPLE__)
     // osx: 19 fields
-<<<<<<< HEAD
-    const std::string ps_args =
-        "pid,state,uid,gid,svuid,svgid,rss,vsz,etime,ppid,pgid,wq,nice,user,"
-        "time,pcpu,pmem,comm,command";
-#elif defined(__linux__)
-    // linux: 21 fields
-    const std::string ps_args =
-        "pid,state,uid,gid,euid,egid,suid,sgid,rss,vsz,etime,ppid,pgrp,nlwp,"
-        "nice,user,time,pcpu,pmem,comm,cmd";
-#endif
-
-    Status s = dockerApi(
-        "/containers/" + id + "/top?ps_args=axwwo%20" + ps_args, container);
-=======
     const std::string ps_args = "pid,state,uid,gid,svuid,svgid,rss,vsz,etime,ppid,pgid,wq,nice,user,time,pcpu,pmem,comm,command";
 #elif defined(__linux__)
     // linux: 21 fields
@@ -588,7 +574,6 @@
 
     Status s =
         dockerApi("/containers/" + id + "/top?ps_args=axwwo%20" + ps_args, container);
->>>>>>> becca18b
 
     if (!s.ok()) {
       VLOG(1) << "Error getting docker container " << id << ": " << s.what();
