--- conflicted
+++ resolved
@@ -89,11 +89,8 @@
       linux/selinux_settings.cpp
       linux/apparmor_profiles.cpp
       linux/systemd_units.cpp
-<<<<<<< HEAD
       linux/cpu_info.cpp
-=======
       linux/yum_sources.cpp
->>>>>>> 3bfd52bd
     )
 
     if(OSQUERY_BUILD_DPKG)
