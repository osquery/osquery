/**
 *  Copyright (c) 2014-present, Facebook, Inc.
 *  All rights reserved.
 *
 *  This source code is licensed under both the Apache 2.0 license (found in the
 *  LICENSE file in the root directory of this source tree) and the GPLv2 (found
 *  in the COPYING file in the root directory of this source tree).
 *  You may select, at your option, one of the above-listed licenses.
 */

#include <map>
#include <string>

#include <stdlib.h>
#include <sys/stat.h>
#include <unistd.h>

#include <boost/algorithm/string/predicate.hpp>
#include <boost/algorithm/string/trim.hpp>
#include <boost/noncopyable.hpp>
#include <boost/regex.hpp>

#include <osquery/core.h>
#include <osquery/filesystem.h>
#include <osquery/filesystem/linux/proc.h>
#include <osquery/logger.h>
#include <osquery/tables.h>

#include "osquery/core/conversions.h"
#include "osquery/core/utils.h"

namespace osquery {
namespace tables {

inline std::string getProcAttr(const std::string& attr,
                               const std::string& pid) {
  return "/proc/" + pid + "/" + attr;
}

inline std::string readProcCMDLine(const std::string& pid) {
  auto attr = getProcAttr("cmdline", pid);

  std::string content;
  readFile(attr, content);
  // Remove \0 delimiters.
  std::replace_if(content.begin(),
                  content.end(),
                  [](const char& c) { return c == 0; },
                  ' ');
  // Remove trailing delimiter.
  boost::algorithm::trim(content);
  return content;
}

inline std::string readProcLink(const std::string& attr,
                                const std::string& pid) {
  // The exe is a symlink to the binary on-disk.
  auto attr_path = getProcAttr(attr, pid);
  std::string result = "";
  struct stat sb;
  if (lstat(attr_path.c_str(), &sb) != -1) {
    // Some symlinks may report 'st_size' as zero
    // Use PATH_MAX as best guess
    // For cases when 'st_size' is not zero but smaller than
    // PATH_MAX we will still use PATH_MAX to minimize chance
    // of output trucation during race condition
    ssize_t buf_size = sb.st_size < PATH_MAX ? PATH_MAX : sb.st_size;
    // +1 for \0, since readlink does not append a null
    char* linkname = static_cast<char*>(malloc(buf_size + 1));
    ssize_t r = readlink(attr_path.c_str(), linkname, buf_size);

    if (r > 0) { // Success check
      // r may not be equal to buf_size
      // if r == buf_size there was race condition
      // and link is longer than buf_size and because of this
      // truncated
      linkname[r] = '\0';
      result = std::string(linkname);
    }
    free(linkname);
  }
  return result;
}

// In the case where the linked binary path ends in " (deleted)", and a file
// actually exists at that path, check whether the inode of that file matches
// the inode of the mapped file in /proc/%pid/maps
Status deletedMatchesInode(const std::string& path, const std::string& pid) {
  const std::string maps_path = getProcAttr("maps", pid);
  std::string maps_contents;
  auto s = osquery::readFile(maps_path, maps_contents);
  if (!s.ok()) {
    return Status(-1, "Cannot read maps file: " + maps_path);
  }

  // Extract the expected inode of the binary file from /proc/%pid/maps
  boost::smatch what;
  boost::regex expression("([0-9]+)\\h+\\Q" + path + "\\E");
  if (!boost::regex_search(maps_contents, what, expression)) {
    return Status(-1, "Could not find binary inode in maps file: " + maps_path);
  }
  std::string inode = what[1];

  // stat the file at the expected binary path
  struct stat st;
  if (stat(path.c_str(), &st) != 0) {
    return Status(-1, "Error in stat of binary: " + path);
  }

  // If the inodes match, the binary name actually ends with " (deleted)"
  if (std::to_string(st.st_ino) == inode) {
    return Status(0, "Inodes match");
  } else {
    return Status(1, "Inodes do not match");
  }
}

std::set<std::string> getProcList(const QueryContext& context) {
  std::set<std::string> pidlist;
  if (context.constraints.count("pid") > 0 &&
      context.constraints.at("pid").exists(EQUALS)) {
    for (const auto& pid : context.constraints.at("pid").getAll(EQUALS)) {
      if (isDirectory("/proc/" + pid)) {
        pidlist.insert(pid);
      }
    }
  } else {
    osquery::procProcesses(pidlist);
  }

  return pidlist;
}

void genProcessEnvironment(const std::string& pid, QueryData& results) {
  auto attr = getProcAttr("environ", pid);

  std::string content;
  readFile(attr, content);
  const char* variable = content.c_str();

  // Stop at the end of nul-delimited string content.
  while (*variable > 0) {
    auto buf = std::string(variable);
    size_t idx = buf.find_first_of("=");

    Row r;
    r["pid"] = pid;
    r["key"] = buf.substr(0, idx);
    r["value"] = buf.substr(idx + 1);
    results.push_back(r);
    variable += buf.size() + 1;
  }
}

void genProcessMap(const std::string& pid, QueryData& results) {
  auto map = getProcAttr("maps", pid);

  std::string content;
  readFile(map, content);
  for (auto& line : osquery::split(content, "\n")) {
    auto fields = osquery::split(line, " ");
    // If can't read address, not sure.
    if (fields.size() < 5) {
      continue;
    }

    Row r;
    r["pid"] = pid;
    if (!fields[0].empty()) {
      auto addresses = osquery::split(fields[0], "-");
      if (addresses.size() >= 2) {
        r["start"] = "0x" + addresses[0];
        r["end"] = "0x" + addresses[1];
      } else {
        // Problem with the address format.
        continue;
      }
    }

    r["permissions"] = fields[1];
    try {
      auto offset = std::stoll(fields[2], nullptr, 16);
      r["offset"] = (offset != 0) ? BIGINT(offset) : r["start"];

    } catch (const std::exception& e) {
      // Value was out of range or could not be interpreted as a hex long long.
      r["offset"] = "-1";
    }
    r["device"] = fields[3];
    r["inode"] = fields[4];

    // Path name must be trimmed.
    if (fields.size() > 5) {
      boost::trim(fields[5]);
      r["path"] = fields[5];
    }

    // BSS with name in pathname.
    r["pseudo"] = (fields[4] == "0" && !r["path"].empty()) ? "1" : "0";
    results.push_back(std::move(r));
  }
}

/**
 *  Output from string parsing /proc/<pid>/status.
 */
struct SimpleProcStat : private boost::noncopyable {
 public:
  std::string name;
  std::string real_uid;
  std::string real_gid;
  std::string effective_uid;
  std::string effective_gid;
  std::string saved_uid;
  std::string saved_gid;
  std::string resident_size;
  std::string total_size;
  std::string state;
  std::string parent;
  std::string group;
  std::string nice;
  std::string threads;
  std::string user_time;
  std::string system_time;
  std::string start_time;

  /// For errors processing proc data.
  Status status;

  explicit SimpleProcStat(const std::string& pid);
};

SimpleProcStat::SimpleProcStat(const std::string& pid) {
  std::string content;
  if (readFile(getProcAttr("stat", pid), content).ok()) {
    auto start = content.find_last_of(")");
    // Start parsing stats from ") <MODE>..."
    if (start == std::string::npos || content.size() <= start + 2) {
      status = Status(1, "Invalid /proc/stat header");
      return;
    }

    auto details = osquery::split(content.substr(start + 2), " ");
    if (details.size() <= 19) {
      status = Status(1, "Invalid /proc/stat content");
      return;
    }

    this->state = details.at(0);
    this->parent = details.at(1);
    this->group = details.at(2);
    this->user_time = details.at(11);
    this->system_time = details.at(12);
    this->nice = details.at(16);
    this->threads = details.at(17);
    try {
      this->start_time = TEXT(AS_LITERAL(BIGINT_LITERAL, details.at(19)) / 100);
    } catch (const boost::bad_lexical_cast& e) {
      this->start_time = "-1";
    }
  }

  // /proc/N/status may be not available, or readable by this user.
  if (!readFile(getProcAttr("status", pid), content).ok()) {
    status = Status(1, "Cannot read /proc/status");
    return;
  }

  for (const auto& line : osquery::split(content, "\n")) {
    // Status lines are formatted: Key: Value....\n.
    auto detail = osquery::split(line, ':', 1);
    if (detail.size() != 2) {
      continue;
    }

    // There are specific fields from each detail.
    if (detail.at(0) == "Name") {
      this->name = detail.at(1);
    } else if (detail.at(0) == "VmRSS") {
      detail[1].erase(detail.at(1).end() - 3, detail.at(1).end());
      // Memory is reported in kB.
      this->resident_size = detail.at(1) + "000";
    } else if (detail.at(0) == "VmSize") {
      detail[1].erase(detail.at(1).end() - 3, detail.at(1).end());
      // Memory is reported in kB.
      this->total_size = detail.at(1) + "000";
    } else if (detail.at(0) == "Gid") {
      // Format is: R E - -
      auto gid_detail = osquery::split(detail.at(1), "\t");
      if (gid_detail.size() == 4) {
        this->real_gid = gid_detail.at(0);
        this->effective_gid = gid_detail.at(1);
        this->saved_gid = gid_detail.at(2);
      }
    } else if (detail.at(0) == "Uid") {
      auto uid_detail = osquery::split(detail.at(1), "\t");
      if (uid_detail.size() == 4) {
        this->real_uid = uid_detail.at(0);
        this->effective_uid = uid_detail.at(1);
        this->saved_uid = uid_detail.at(2);
      }
    }
  }
}

/**
 * Output from string parsing /proc/<pid>/io.
 */
struct SimpleProcIo : private boost::noncopyable {
 public:
  std::string read_bytes;
  std::string write_bytes;
  std::string cancelled_write_bytes;

  /// For errors processing proc data.
  Status status;

  explicit SimpleProcIo(const std::string& pid);
};

SimpleProcIo::SimpleProcIo(const std::string& pid) {
  std::string content;
  if (!readFile(getProcAttr("io", pid), content).ok()) {
    status = Status(
        1, "Cannot read /proc/" + pid + "/io (is osquery running as root?)");
    return;
  }

  for (const auto& line : osquery::split(content, "\n")) {
    // IO lines are formatted: Key: Value....\n.
    auto detail = osquery::split(line, ':', 1);
    if (detail.size() != 2) {
      continue;
    }

    // There are specific fields from each detail
    if (detail.at(0) == "read_bytes") {
      this->read_bytes = detail.at(1);
    } else if (detail.at(0) == "write_bytes") {
      this->write_bytes = detail.at(1);
    } else if (detail.at(0) == "cancelled_write_bytes") {
      this->cancelled_write_bytes = detail.at(1);
    }
  }
}

/**
 * @brief Determine if the process path (binary) exists on the filesystem.
 *
 * If the path of the executable that started the process is available and
 * the path exists on disk, set on_disk to 1. If the path is not
 * available, set on_disk to -1. If, and only if, the path of the
 * executable is available and the file does NOT exist on disk, set on_disk
 * to 0.
 *
 * @param pid The string (because we're referencing file path) pid.
 * @param path A mutable string found from /proc/N/exe. If this is found
 *             to contain the (deleted) suffix, it will be removed.
 * @return A tristate -1 error, 1 yes, 0 nope.
 */
int getOnDisk(const std::string& pid, std::string& path) {
  if (path.empty()) {
    return -1;
  }

  // The string appended to the exe path when the binary is deleted
  const std::string kDeletedString = " (deleted)";
  if (!boost::algorithm::ends_with(path, kDeletedString)) {
    return (osquery::pathExists(path)) ? 1 : 0;
  }

  if (!osquery::pathExists(path)) {
    // No file exists with the path including " (deleted)", so we can strip
    // this from the path and set on_disk = 0
    path.erase(path.size() - kDeletedString.size());
    return 0;
  }

  // Special case in which we have to check the inode to see whether the
  // process is actually running from a binary file ending with
  // " (deleted)". See #1607
  std::string maps_contents;
  Status deleted = deletedMatchesInode(path, pid);
  if (deleted.getCode() == -1) {
    LOG(ERROR) << deleted.getMessage();
    return -1;
  } else if (deleted.getCode() == 0) {
    // The process is actually running from a binary ending with
    // " (deleted)"
    return 1;
  } else {
    // There is a collision with a file name ending in " (deleted)", but
    // that file is not the binary for this process
    path.erase(path.size() - kDeletedString.size());
    return 0;
  }
}

void genProcess(const std::string& pid, QueryData& results) {
  // Parse the process stat and status.
  SimpleProcStat proc_stat(pid);
  // Parse the process io
  SimpleProcIo proc_io(pid);

  if (!proc_stat.status.ok()) {
    VLOG(1) << proc_stat.status.getMessage() << " for pid " << pid;
    return;
  }

  Row r;
  r["pid"] = pid;
  r["parent"] = proc_stat.parent;
  r["path"] = readProcLink("exe", pid);
  r["name"] = proc_stat.name;
  r["pgroup"] = proc_stat.group;
  r["state"] = proc_stat.state;
  r["nice"] = proc_stat.nice;
  r["threads"] = proc_stat.threads;
  // Read/parse cmdline arguments.
  r["cmdline"] = readProcCMDLine(pid);
  r["cwd"] = readProcLink("cwd", pid);
  r["root"] = readProcLink("root", pid);
  r["uid"] = proc_stat.real_uid;
  r["euid"] = proc_stat.effective_uid;
  r["suid"] = proc_stat.saved_uid;
  r["gid"] = proc_stat.real_gid;
  r["egid"] = proc_stat.effective_gid;
  r["sgid"] = proc_stat.saved_gid;

  r["on_disk"] = INTEGER(getOnDisk(pid, r["path"]));

  // size/memory information
  r["wired_size"] = "0"; // No support for unpagable counters in linux.
  r["resident_size"] = proc_stat.resident_size;
  r["total_size"] = proc_stat.total_size;

  // time information
  r["user_time"] = proc_stat.user_time;
  r["system_time"] = proc_stat.system_time;
  r["start_time"] = proc_stat.start_time;

  if (!proc_io.status.ok()) {
    // /proc/<pid>/io can require root to access, so don't fail if we can't
    VLOG(1) << proc_io.status.getMessage();
  } else {
    r["disk_bytes_read"] = proc_io.read_bytes;
    long long write_bytes = 0;
    long long cancelled_write_bytes = 0;

    osquery::safeStrtoll(proc_io.write_bytes, 10, write_bytes);
    osquery::safeStrtoll(
        proc_io.cancelled_write_bytes, 10, cancelled_write_bytes);

    r["disk_bytes_written"] =
        std::to_string(write_bytes - cancelled_write_bytes);
  }

  results.push_back(r);
}

void genNamespaces(const std::string& pid, QueryData& results) {
  Row r;

  ProcessNamespaceList proc_ns;
  Status status = procGetProcessNamespaces(pid, proc_ns);
  if (!status.ok()) {
    VLOG(1) << "Namespaces for pid " << pid
            << " are imcomplete: " << status.what();
  }

  r["pid"] = pid;
  for (const auto& pair : proc_ns) {
    r[pair.first + "_namespace"] = std::to_string(pair.second);
  }

  results.push_back(r);
}

QueryData genProcesses(QueryContext& context) {
  QueryData results;

  auto pidlist = getProcList(context);
  for (const auto& pid : pidlist) {
    genProcess(pid, results);
  }

  return results;
}

QueryData genProcessEnvs(QueryContext& context) {
  QueryData results;

  auto pidlist = getProcList(context);
  for (const auto& pid : pidlist) {
    genProcessEnvironment(pid, results);
  }

  return results;
}

QueryData genProcessMemoryMap(QueryContext& context) {
  QueryData results;

  auto pidlist = getProcList(context);
  for (const auto& pid : pidlist) {
    genProcessMap(pid, results);
  }

  return results;
}
<<<<<<< HEAD
} // namespace tables
} // namespace osquery
=======

QueryData genProcessNamespaces(QueryContext& context) {
  QueryData results;

  const auto pidlist = getProcList(context);
  for (const auto& pid : pidlist) {
    genNamespaces(pid, results);
  }

  return results;
}
}
}
>>>>>>> b522e742
<|MERGE_RESOLUTION|>--- conflicted
+++ resolved
@@ -27,7 +27,6 @@
 #include <osquery/tables.h>
 
 #include "osquery/core/conversions.h"
-#include "osquery/core/utils.h"
 
 namespace osquery {
 namespace tables {
@@ -56,30 +55,16 @@
                                 const std::string& pid) {
   // The exe is a symlink to the binary on-disk.
   auto attr_path = getProcAttr(attr, pid);
-  std::string result = "";
-  struct stat sb;
-  if (lstat(attr_path.c_str(), &sb) != -1) {
-    // Some symlinks may report 'st_size' as zero
-    // Use PATH_MAX as best guess
-    // For cases when 'st_size' is not zero but smaller than
-    // PATH_MAX we will still use PATH_MAX to minimize chance
-    // of output trucation during race condition
-    ssize_t buf_size = sb.st_size < PATH_MAX ? PATH_MAX : sb.st_size;
-    // +1 for \0, since readlink does not append a null
-    char* linkname = static_cast<char*>(malloc(buf_size + 1));
-    ssize_t r = readlink(attr_path.c_str(), linkname, buf_size);
-
-    if (r > 0) { // Success check
-      // r may not be equal to buf_size
-      // if r == buf_size there was race condition
-      // and link is longer than buf_size and because of this
-      // truncated
-      linkname[r] = '\0';
-      result = std::string(linkname);
-    }
-    free(linkname);
-  }
-  return result;
+  char full_path[PATH_MAX] = {0};
+
+  char* link_path = realpath(attr_path.c_str(), full_path);
+  if (link_path != nullptr) {
+    return std::string(link_path);
+  } else if (attr_path.compare(std::string(full_path)) != 0) {
+    return std::string(full_path);
+  }
+
+  return "";
 }
 
 // In the case where the linked binary path ends in " (deleted)", and a file
@@ -508,10 +493,6 @@
 
   return results;
 }
-<<<<<<< HEAD
-} // namespace tables
-} // namespace osquery
-=======
 
 QueryData genProcessNamespaces(QueryContext& context) {
   QueryData results;
@@ -524,5 +505,4 @@
   return results;
 }
 }
-}
->>>>>>> b522e742
+}