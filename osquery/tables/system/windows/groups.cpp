--- conflicted
+++ resolved
@@ -1,148 +1,139 @@
-/*
- *  Copyright (c) 2014-present, Facebook, Inc.
- *  All rights reserved.
- *
- *  This source code is licensed under the BSD-style license found in the
- *  LICENSE file in the root directory of this source tree. An additional grant
- *  of patent rights can be found in the PATENTS file in the same directory.
- *
- */
-
-#define _WIN32_DCOM
-#define WIN32_LEAN_AND_MEAN
-#include <Windows.h>
-// clang-format off
-#include <LM.h>
-// clang-format on
-
-#include <osquery/core.h>
-#include <osquery/tables.h>
-#include <osquery/logger.h>
-
-#include "osquery/core/process.h"
-#include "osquery/core/windows/wmi.h"
-#include "osquery/core/windows/process_ops.h"
-#include "osquery/tables/system/windows/registry.h"
-#include "osquery/core/conversions.h"
-
-namespace osquery {
-
-namespace tables {
-
-std::unique_ptr<BYTE[]> getSid(LPCWSTR accountName) {
-  if (accountName == nullptr) {
-    LOG(INFO) << "No account name provided.";
-    return nullptr;
-  }
-
-  // Call LookupAccountNameW() once to retrieve the necessary buffer sizes for
-  // the SID (in bytes) and the domain name (in TCHARS):
-  unsigned long sidBufferSize = 0;
-  unsigned long domainNameSize = 0;
-  auto eSidType = SidTypeUnknown;
-  LookupAccountNameW(nullptr,
-                     accountName,
-                     nullptr,
-                     &sidBufferSize,
-                     nullptr,
-                     &domainNameSize,
-                     &eSidType);
-
-  // Allocate buffers for the (binary data) SID and (wide string) domain name:
-  auto sidBuffer = std::make_unique<BYTE[]>(sidBufferSize);
-  std::vector<wchar_t> domainName(domainNameSize);
-
-  // Call LookupAccountNameW() a second time to actually obtain the SID for the
-  // given account name:
-  auto ret = LookupAccountNameW(nullptr,
-                                accountName,
-                                sidBuffer.get(),
-                                &sidBufferSize,
-                                domainName.data(),
-                                &domainNameSize,
-                                &eSidType);
-  if (ret == 0) {
-    LOG(INFO) << "Failed to LookupAccountNameW(): " << accountName;
-  } else if (IsValidSid(sidBuffer.get()) == FALSE) {
-    LOG(INFO) << "The SID for " << accountName << " is invalid.";
-  }
-
-  // Implicit move operation. Caller "owns" returned pointer:
-  return sidBuffer;
-}
-
-void processLocalGroups(QueryData& results) {
-  unsigned long groupInfoLevel = 1;
-  unsigned long numGroupsRead = 0;
-  unsigned long totalGroups = 0;
-  unsigned long resumeHandle = 0;
-  unsigned long ret = 0;
-  LOCALGROUP_INFO_1* lginfo = nullptr;
-
-  std::unique_ptr<BYTE[]> sidSmartPtr = nullptr;
-  PSID sidPtr = nullptr;
-
-  do {
-    ret = NetLocalGroupEnum(nullptr,
-                            groupInfoLevel,
-                            (LPBYTE*)&lginfo,
-                            MAX_PREFERRED_LENGTH,
-                            &numGroupsRead,
-                            &totalGroups,
-                            nullptr);
-
-    if (lginfo == nullptr || (ret != NERR_Success && ret != ERROR_MORE_DATA)) {
-      LOG(INFO) << "NetLocalGroupEnum failed with return value: " << ret;
-      break;
-    }
-
-<<<<<<< HEAD
-    for (size_t i = 0; i < numGroupsRead; i++) {
-      Row r;
-      sidSmartPtr = getSid(lginfo[i].lgrpi1_name);
-
-      if (sidSmartPtr != nullptr) {
-        sidPtr = static_cast<PSID>(sidSmartPtr.get());
-=======
-        if (sidSmartPtr != nullptr) {
-          sidPtr = static_cast<PSID>(sidSmartPtr.get());
-        } else {
-          // nullptr still valid, just results in blank fields
-          sidPtr = nullptr;
-        }
->>>>>>> 9bb7b293
-
-        // Windows' extended schema, including full SID and comment strings:
-        r["group_sid"] = psidToString(sidPtr);
-        r["comment"] = wstringToString(lginfo[i].lgrpi1_comment);
-
-        // Common schema, normalizing group information with POSIX:
-        r["gid"] = INTEGER(getRidFromSid(sidPtr));
-        r["gid_signed"] = INTEGER(getRidFromSid(sidPtr));
-        r["groupname"] = wstringToString(lginfo[i].lgrpi1_name);
-        results.push_back(r);
-      } else {
-        // If LookupAccountNameW failed to find a SID, don't add a row to the
-        // table.
-        LOG(WARNING)
-            << "Failed to find a SID from LookupAccountNameW for group: "
-            << lginfo[i].lgrpi1_name;
-      }
-    }
-
-    // Free the memory allocated by NetLocalGroupEnum:
-    if (lginfo != nullptr) {
-      NetApiBufferFree(lginfo);
-    }
-  } while (ret == ERROR_MORE_DATA);
-}
-
-QueryData genGroups(QueryContext& context) {
-  QueryData results;
-
-  processLocalGroups(results);
-
-  return results;
-}
-} // namespace tables
+/*
+ *  Copyright (c) 2014-present, Facebook, Inc.
+ *  All rights reserved.
+ *
+ *  This source code is licensed under the BSD-style license found in the
+ *  LICENSE file in the root directory of this source tree. An additional grant
+ *  of patent rights can be found in the PATENTS file in the same directory.
+ *
+ */
+
+#define _WIN32_DCOM
+#define WIN32_LEAN_AND_MEAN
+#include <Windows.h>
+// clang-format off
+#include <LM.h>
+// clang-format on
+
+#include <osquery/core.h>
+#include <osquery/tables.h>
+#include <osquery/logger.h>
+
+#include "osquery/core/process.h"
+#include "osquery/core/windows/wmi.h"
+#include "osquery/core/windows/process_ops.h"
+#include "osquery/tables/system/windows/registry.h"
+#include "osquery/core/conversions.h"
+
+namespace osquery {
+
+namespace tables {
+
+std::unique_ptr<BYTE[]> getSid(LPCWSTR accountName) {
+  if (accountName == nullptr) {
+    LOG(INFO) << "No account name provided.";
+    return nullptr;
+  }
+
+  // Call LookupAccountNameW() once to retrieve the necessary buffer sizes for
+  // the SID (in bytes) and the domain name (in TCHARS):
+  unsigned long sidBufferSize = 0;
+  unsigned long domainNameSize = 0;
+  auto eSidType = SidTypeUnknown;
+  LookupAccountNameW(nullptr,
+                     accountName,
+                     nullptr,
+                     &sidBufferSize,
+                     nullptr,
+                     &domainNameSize,
+                     &eSidType);
+
+  // Allocate buffers for the (binary data) SID and (wide string) domain name:
+  auto sidBuffer = std::make_unique<BYTE[]>(sidBufferSize);
+  std::vector<wchar_t> domainName(domainNameSize);
+
+  // Call LookupAccountNameW() a second time to actually obtain the SID for the
+  // given account name:
+  auto ret = LookupAccountNameW(nullptr,
+                                accountName,
+                                sidBuffer.get(),
+                                &sidBufferSize,
+                                domainName.data(),
+                                &domainNameSize,
+                                &eSidType);
+  if (ret == 0) {
+    LOG(INFO) << "Failed to LookupAccountNameW(): " << accountName;
+  } else if (IsValidSid(sidBuffer.get()) == FALSE) {
+    LOG(INFO) << "The SID for " << accountName << " is invalid.";
+  }
+
+  // Implicit move operation. Caller "owns" returned pointer:
+  return sidBuffer;
+}
+
+void processLocalGroups(QueryData& results) {
+  unsigned long groupInfoLevel = 1;
+  unsigned long numGroupsRead = 0;
+  unsigned long totalGroups = 0;
+  unsigned long resumeHandle = 0;
+  unsigned long ret = 0;
+  LOCALGROUP_INFO_1* lginfo = nullptr;
+
+  std::unique_ptr<BYTE[]> sidSmartPtr = nullptr;
+  PSID sidPtr = nullptr;
+
+  do {
+    ret = NetLocalGroupEnum(nullptr,
+                            groupInfoLevel,
+                            (LPBYTE*)&lginfo,
+                            MAX_PREFERRED_LENGTH,
+                            &numGroupsRead,
+                            &totalGroups,
+                            nullptr);
+
+    if (lginfo == nullptr || (ret != NERR_Success && ret != ERROR_MORE_DATA)) {
+      LOG(INFO) << "NetLocalGroupEnum failed with return value: " << ret;
+      break;
+    }
+
+    for (size_t i = 0; i < numGroupsRead; i++) {
+      Row r;
+      sidSmartPtr = getSid(lginfo[i].lgrpi1_name);
+
+      if (sidSmartPtr != nullptr) {
+        sidPtr = static_cast<PSID>(sidSmartPtr.get());
+
+        // Windows' extended schema, including full SID and comment strings:
+        r["group_sid"] = psidToString(sidPtr);
+        r["comment"] = wstringToString(lginfo[i].lgrpi1_comment);
+
+        // Common schema, normalizing group information with POSIX:
+        r["gid"] = INTEGER(getRidFromSid(sidPtr));
+        r["gid_signed"] = INTEGER(getRidFromSid(sidPtr));
+        r["groupname"] = wstringToString(lginfo[i].lgrpi1_name);
+        results.push_back(r);
+      } else {
+        // If LookupAccountNameW failed to find a SID, don't add a row to the
+        // table.
+        LOG(WARNING)
+            << "Failed to find a SID from LookupAccountNameW for group: "
+            << lginfo[i].lgrpi1_name;
+      }
+    }
+
+    // Free the memory allocated by NetLocalGroupEnum:
+    if (lginfo != nullptr) {
+      NetApiBufferFree(lginfo);
+    }
+  } while (ret == ERROR_MORE_DATA);
+}
+
+QueryData genGroups(QueryContext& context) {
+  QueryData results;
+
+  processLocalGroups(results);
+
+  return results;
+}
+} // namespace tables
 } // namespace osquery