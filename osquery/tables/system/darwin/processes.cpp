--- conflicted
+++ resolved
@@ -30,10 +30,10 @@
 
 #define DECLARE_TABLE_IMPLEMENTATION_processes
 #include <generated/tables/tbl_processes_defs.hpp>
+#define DECLARE_TABLE_IMPLEMENTATION_process_memory_map
+#include <generated/tables/tbl_process_memory_map_defs.hpp>
 #define DECLARE_TABLE_IMPLEMENTATION_process_envs
 #include <generated/tables/tbl_process_envs_defs.hpp>
-#define DECLARE_TABLE_IMPLEMENTATION_process_memory_map
-#include <generated/tables/tbl_process_memory_map_defs.hpp>
 
 namespace osquery {
 namespace tables {
@@ -187,34 +187,10 @@
   return argmax;
 }
 
-<<<<<<< HEAD
-void genProcRootAndCWD(int pid, tbl_processes_data_t& r) {
-  r.cwd = "";
-  r.root = "";
-
-  struct proc_vnodepathinfo pathinfo;
-  if (proc_pidinfo(
-          pid, PROC_PIDVNODEPATHINFO, 0, &pathinfo, sizeof(pathinfo)) ==
-      sizeof(pathinfo)) {
-    if (pathinfo.pvi_cdir.vip_vi.vi_stat.vst_dev != 0) {
-      r.cwd = std::string(pathinfo.pvi_cdir.vip_path);
-    }
-
-    if (pathinfo.pvi_rdir.vip_vi.vi_stat.vst_dev != 0) {
-      r.root = std::string(pathinfo.pvi_rdir.vip_path);
-    }
-  }
-}
-
-void genProcRootAndCWD(int pid, Row& r) {
-  r["cwd"] = "";
-  r["root"] = "";
-=======
 void genProcRootAndCWD(const QueryContext& context, int pid, Row& r) {
   if (!context.isAnyColumnUsed({"cwd", "root"})) {
     return;
   }
->>>>>>> 6e9f55d1
 
   struct proc_vnodepathinfo pathinfo;
   if (proc_pidinfo(
@@ -388,86 +364,6 @@
     return;
   }
 
-<<<<<<< HEAD
-  auto pidlist = getProcList(context);
-  int argmax = genMaxArgs();
-
-  for (auto& pid : pidlist) {
-    tbl_processes_data_t r;
-    r.pid = pid;
-
-    {
-      // The command line invocation including arguments.
-      auto args = getProcRawArgs(pid, argmax);
-      r.cmdline = boost::algorithm::join(args.args, " ");
-    }
-
-    // The process relative root and current working directory.
-    genProcRootAndCWD(pid, r);
-
-    proc_cred cred;
-    if (getProcCred(pid, cred)) {
-      r.parent = cred.parent;
-      r.pgroup = cred.group;
-      // check if process state is one of the expected ones
-      r.state = (1 <= cred.status && cred.status <= 5)
-                    ? TEXT(kProcessStateMapping[cred.status])
-                    : TEXT('?');
-      r.nice = cred.nice;
-      r.uid = cred.real.uid;
-      r.gid = cred.real.gid;
-      r.euid = cred.effective.uid;
-      r.egid = cred.effective.gid;
-      r.suid = cred.saved.uid;
-      r.sgid = cred.saved.gid;
-    } else {
-      continue;
-    }
-
-    // If the process is not a Zombie, try to find the path and name.
-    if (cred.status != 5) {
-      r.path = getProcPath(pid);
-      // OS X proc_name only returns 16 bytes, use the basename of the path.
-      r.name = fs::path(r.path).filename().string();
-    } else {
-      r.path = "";
-      std::vector<char> name(17);
-      proc_name(pid, name.data(), 16);
-      r.name = std::string(name.data());
-    }
-
-    // If the path of the executable that started the process is available and
-    // the path exists on disk, set on_disk to 1. If the path is not
-    // available, set on_disk to -1. If, and only if, the path of the
-    // executable is available and the file does NOT exist on disk, set on_disk
-    // to 0.
-    if (r.path.empty()) {
-      r.on_disk = -1;
-    } else if (pathExists(r.path)) {
-      r.on_disk = 1;
-    } else {
-      r.on_disk = 0;
-    }
-
-    // systems usage and time information
-    struct rusage_info_v2 rusage_info_data;
-    int status =
-        proc_pid_rusage(pid, RUSAGE_INFO_V2, (rusage_info_t*)&rusage_info_data);
-    // proc_pid_rusage returns -1 if it was unable to gather information
-    if (status == 0) {
-      // size/memory information
-      r.wired_size = (rusage_info_data.ri_wired_size);
-      r.resident_size = (rusage_info_data.ri_resident_size);
-      r.total_size = (rusage_info_data.ri_phys_footprint);
-
-      // time information
-      r.user_time = (rusage_info_data.ri_user_time / CPU_TIME_RATIO);
-      r.system_time = (rusage_info_data.ri_system_time / CPU_TIME_RATIO);
-
-      // disk i/o information
-      r.disk_bytes_read = rusage_info_data.ri_diskio_bytesread;
-      r.disk_bytes_written = rusage_info_data.ri_diskio_byteswritten;
-=======
   struct rusage_info_v2 rusage_info_data;
   int status =
       proc_pid_rusage(pid, RUSAGE_INFO_V2, (rusage_info_t*)&rusage_info_data);
@@ -499,7 +395,6 @@
       if (time_base.denom == 0) {
         mach_timebase_info(&time_base);
       }
->>>>>>> 6e9f55d1
 
       // Below is the logic to caculate the start_time since boot time
       // with higher precision
@@ -516,18 +411,7 @@
           static_cast<long>(diff * multiply) / NSECS_IN_USEC;
 
       // Get the start_time of process since the computer started
-<<<<<<< HEAD
-      r.start_time = ((uptime + seconds_since_launch) / CPU_TIME_RATIO);
-    } else {
-      r.wired_size = -1;
-      r.resident_size = -1;
-      r.total_size = -1;
-      r.user_time = -1;
-      r.system_time = -1;
-      r.start_time = -1;
-=======
       r["start_time"] = TEXT((uptime + seconds_since_launch) / CPU_TIME_RATIO);
->>>>>>> 6e9f55d1
     }
   } else {
     context.setTextColumnIfUsed(r, "wired_size", "-1");
@@ -539,20 +423,6 @@
   }
 }
 
-<<<<<<< HEAD
-    struct proc_taskinfo task_info;
-    status =
-        proc_pidinfo(pid, PROC_PIDTASKINFO, 0, &task_info, sizeof(task_info));
-    if (status == sizeof(task_info)) {
-      r.threads = task_info.pti_threadnum;
-    } else {
-      r.threads = -1;
-    }
-
-    Row row;
-    r.toHashmap(row);
-    results.push_back(row);
-=======
 QueryData genProcesses(QueryContext& context) {
   QueryData results;
 
@@ -579,7 +449,6 @@
     genProcNumThreads(context, pid, r);
 
     results.push_back(r);
->>>>>>> 6e9f55d1
   }
 
   return results;
