/*
 *  Copyright (c) 2014, Facebook, Inc.
 *  All rights reserved.
 *
 *  This source code is licensed under the BSD-style license found in the
 *  LICENSE file in the root directory of this source tree. An additional grant
 *  of patent rights can be found in the PATENTS file in the same directory.
 *
 */

#include <vector>
#include <string>

#include <osquery/core.h>
#include <osquery/config.h>
#include <osquery/logger.h>
#include <osquery/tables.h>
#include <osquery/hash.h>

#include "osquery/events/darwin/fsevents.h"

namespace osquery {
namespace tables {

/**
 * @brief Track time, action changes to /etc/passwd
 *
 * This is mostly an example EventSubscriber implementation.
 */
class FileChangesEventSubscriber
    : public EventSubscriber<FSEventsEventPublisher> {
  DECLARE_SUBSCRIBER("file_changes");

 public:
  Status init();

  /**
   * @brief This exports a single Callback for INotifyEventPublisher events.
   *
   * @param ec The EventCallback type receives an EventContextRef substruct
   * for the INotifyEventPublisher declared in this EventSubscriber subclass.
   *
   * @return Was the callback successful.
   */
  Status Callback(const FSEventsEventContextRef& ec, const void* user_data);
};

/**
 * @brief Each EventSubscriber must register itself so the init method is
 *called.
 *
 * This registers FileChangesEventSubscriber into the osquery EventSubscriber
 * pseudo-plugin registry.
 */
REGISTER(FileChangesEventSubscriber, "event_subscriber", "file_changes");

<<<<<<< HEAD
Status FileChangesEventSubscriber::init() {
  const auto& file_map = Config::getWatchedFiles();
  for (const auto& element_kv : file_map) {
=======
void FileChangesEventSubscriber::init() {
  ConfigDataInstance config;
  for (const auto& element_kv : config.files()) {
>>>>>>> 76e769d9
    for (const auto& file : element_kv.second) {
      VLOG(1) << "Added listener to: " << file;
      auto mc = createSubscriptionContext();
      mc->path = file;
      subscribe(&FileChangesEventSubscriber::Callback, mc,
                (void*)(&element_kv.first));
    }
  }

  return Status(0, "OK");
}

Status FileChangesEventSubscriber::Callback(const FSEventsEventContextRef& ec,
                                            const void* user_data) {
  Row r;
  r["action"] = ec->action;
  r["time"] = ec->time_string;
  r["target_path"] = ec->path;
  if (user_data != nullptr) {
    r["category"] = *(std::string*)user_data;
  } else {
    r["category"] = "Undefined";
  }
  r["transaction_id"] = INTEGER(ec->fsevent_id);
  r["md5"] = hashFromFile(HASH_TYPE_MD5, ec->path);
  r["sha1"] = hashFromFile(HASH_TYPE_SHA1, ec->path);
  r["sha256"] = hashFromFile(HASH_TYPE_SHA256, ec->path);
  if (ec->action != "") {
    add(r, ec->time);
  }
  return Status(0, "OK");
}
}
}<|MERGE_RESOLUTION|>--- conflicted
+++ resolved
@@ -54,15 +54,9 @@
  */
 REGISTER(FileChangesEventSubscriber, "event_subscriber", "file_changes");
 
-<<<<<<< HEAD
 Status FileChangesEventSubscriber::init() {
-  const auto& file_map = Config::getWatchedFiles();
-  for (const auto& element_kv : file_map) {
-=======
-void FileChangesEventSubscriber::init() {
   ConfigDataInstance config;
   for (const auto& element_kv : config.files()) {
->>>>>>> 76e769d9
     for (const auto& file : element_kv.second) {
       VLOG(1) << "Added listener to: " << file;
       auto mc = createSubscriptionContext();
