--- conflicted
+++ resolved
@@ -14,15 +14,8 @@
 
 namespace osquery {
 
-<<<<<<< HEAD
-void IOServiceRunner::start() {
-  setThreadName(name());
-  boost::asio::io_service::work work(IOService::get());
-  for (;;) {
-=======
 void IOContextRunner::start() {
   while (!interrupted()) {
->>>>>>> 54e0bf3f
     try {
       boost::asio::executor_work_guard<boost::asio::io_context::executor_type>
           work = boost::asio::make_work_guard(IOContext::get());
