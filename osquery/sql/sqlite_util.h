--- conflicted
+++ resolved
@@ -363,13 +363,12 @@
 void registerHashingExtensions(sqlite3* db);
 
 /**
-<<<<<<< HEAD
- * @brief Register hashing-related 'custom' functions.
+ * @brief Register osquery operation 'custom' functions.
  */
 void registerOperationExtensions(sqlite3* db);
-=======
+
+/**
  * @brief Register encoding-related 'custom' functions.
  */
 void registerEncodingExtensions(sqlite3* db);
->>>>>>> 21395f7c
 }