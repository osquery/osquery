--- conflicted
+++ resolved
@@ -307,18 +307,6 @@
 add_dependencies(devel libosquery)
 
 if(NOT OSQUERY_BUILD_SDK_ONLY)
-<<<<<<< HEAD
-=======
-  if(NOT SKIP_TABLES)
-    # Generate the osquery additional tables (the non-util).
-    GENERATE_TABLES("${CMAKE_SOURCE_DIR}")
-    AMALGAMATE("${CMAKE_SOURCE_DIR}" "additional" AMALGAMATION)
-    ADD_OSQUERY_LIBRARY_ADDITIONAL(osquery_additional_amalgamation ${AMALGAMATION})
-
-    AMALGAMATE("${CMAKE_SOURCE_DIR}" "foreign" AMALGAMATION_FOREIGN)
-    ADD_OSQUERY_LIBRARY_ADDITIONAL(osquery_foreign_amalgamation ${AMALGAMATION_FOREIGN})
-  endif()
->>>>>>> 6e9f55d1
 
   # Create the static libosquery_additional.
   add_library(libosquery_additional STATIC ${OSQUERY_ADDITIONAL_SOURCES})
