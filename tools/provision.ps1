--- conflicted
+++ resolved
@@ -326,12 +326,8 @@
 
   # List of our third party packages, hosted in our AWS S3 bucket
   $packages = @(
-<<<<<<< HEAD
-    "aws-sdk-cpp.1.1.44",
+    "aws-sdk-cpp.1.2.7",
     "beast.111.0"
-=======
-    "aws-sdk-cpp.1.2.7",
->>>>>>> 1eb70e56
     "boost-msvc14.1.65.0",
     "bzip2.1.0.6",
     "cpp-netlib.0.12.0-r4",
