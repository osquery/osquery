#  Copyright (c) 2014-present, Facebook, Inc.
#  All rights reserved.
#
#  This source code is licensed under the BSD-style license found in the
#  LICENSE file in the root directory of this source tree. An additional grant
#  of patent rights can be found in the PATENTS file in the same directory.

# Turn on support for Powershell Cmdlet Bindings
[CmdletBinding(SupportsShouldProcess = $true)]

# We make heavy use of Write-Host, because colors are awesome. #dealwithit.
[Diagnostics.CodeAnalysis.SuppressMessageAttribute("PSAvoidUsingWriteHost", `
                                                   '', `
                                                   Scope = "Function", `
                                                   Target = "*")]
param()

# URL of where our pre-compiled third-party dependenices are archived
$THIRD_PARTY_ARCHIVE_URL = 'https://osquery-packages.s3.amazonaws.com/choco'

# Adapted from http://www.jonathanmedd.net/2014/01/testing-for-admin-privileges-in-powershell.html
function Test-IsAdmin {
  return ([Security.Principal.WindowsPrincipal][Security.Principal.WindowsIdentity]::GetCurrent()).IsInRole(
    [Security.Principal.WindowsBuiltInRole] "Administrator"
  )
}

function Test-RebootPending {
  $compBasedServ = Get-ChildItem "HKLM:\Software\Microsoft\Windows\CurrentVersion\Component Based Servicing\RebootPending" -ErrorAction Ignore
  $winUpdate = Get-Item "HKLM:\SOFTWARE\Microsoft\Windows\CurrentVersion\WindowsUpdate\Auto Update\RebootRequired" -ErrorAction Ignore
  $ccm = $false
  try {
    $util = [wmiclass]"\\.\root\ccm\clientsdk:CCM_ClientUtilities"
    $status = $util.DetermineIfRebootPending()
    if (($null -ne $status) -and $status.RebootPending) {
      $ccm = $true
    }
  } catch {
    $ccm = $false
  }
  return $compBasedServ -or $winUpdate -or $ccm
}

# Checks for the existence of a supplied string in the System path. If the
# string does not exist, this function adds it. If it does exist this function
# does nothing.
function Add-ToPath {
  [CmdletBinding(SupportsShouldProcess = $true, ConfirmImpact = "Medium")]
  param(
    [string] $appendPath = ''
  )
  if (-not $PSCmdlet.ShouldProcess('Add-ToPath')) {
    Exit -1
  }
  if ($appendPath[-1] -ne ';') {
    $appendPath += ';'
  }
  $oldPath = [System.Environment]::GetEnvironmentVariable('Path', 'Machine')
  if (($appendPath[0] -ne ';') -and ($oldPath[-1] -ne ';')) {
    $appendPath = ';' + $appendPath
  }
  if (-not ($oldPath -imatch [regex]::escape($appendPath))) {
    $newPath = $oldPath + ';' + $appendPath
    [System.Environment]::SetEnvironmentVariable('Path', $newPath, 'Machine')
  }
  # Append the newly added path to the sessions Path variable, for immediate use.
  $env:Path += $appendPath
}

# Searchs the system path for a specified directory, and if exists, deletes
# the value from the system path.
function Remove-FromPath {
  [CmdletBinding(SupportsShouldProcess = $true, ConfirmImpact = "Medium")]
  param(
    [string] $removePath = ''
  )
  if (-not $PSCmdlet.ShouldProcess('Remove-FromPath')) {
    Exit -1
  }
  if ($removePath[-1] -ne ';') {
    $removePath += ';'
  }
  if ($removePath[0] -ne ';') {
    $removePath = ';' + $removePath
  }
  $oldPath = [System.Environment]::GetEnvironmentVariable('Path', 'Machine')
  if ($oldPath -imatch [regex]::escape($removePath)) {
    $newPath = $oldPath -Replace [regex]::escape($removePath), $NULL
    [System.Environment]::SetEnvironmentVariable('Path', $newPath, 'Machine')
  }
}

# Checks if a package is already installed through chocolatey
# Returns true if:
#  * The package is installed and the user supplies no version
#  * The package is installed and the version matches the user supplied version
function Test-ChocoPackageInstalled {
  param(
    [string] $packageName = '',
    [string] $packageVersion = ''
  )
  $out = choco list -lr

  # Parse through the locally installed chocolatey packages and look
  # to see if the supplied package already exists
  ForEach ($pkg in $out) {
    $name, $version = $pkg -split '\|'
    if ($name -eq $packageName) {
      if ($packageVersion -ne "" -and $packageVersion -ne $version) {
        return $false;
      }
      return $true;
    }
  }
  return $false
}

# Installs the Powershell Analzyer: https://github.com/PowerShell/PSScriptAnalyzer
function Install-PowershellLinter {
  [CmdletBinding(SupportsShouldProcess = $true, ConfirmImpact = "Medium")]
  param()
  if (-not $PSCmdlet.ShouldProcess('PSScriptAnalyzer')) {
    Exit -1
  }

  $nugetProviderInstalled = $false
  Write-Host " => Determining whether NuGet package provider is already installed." -foregroundcolor DarkYellow
  foreach ($provider in Get-PackageProvider) {
    if ($provider.Name -eq "NuGet" -and $provider.Version -ge 2.8.5.206) {
      $nugetProviderInstalled = $true
      break
    }
  }
  if (-not $nugetProviderInstalled) {
    Write-Host " => NuGet provider either not installed or out of date. Installing..." -foregroundcolor Cyan
    Install-PackageProvider -Name NuGet -Force
    Write-Host "[+] NuGet package provider installed!" -foregroundcolor Green
  }
  else {
    Write-Host "[*] NuGet provider already installed." -foregroundcolor Green
  }

  $psScriptAnalyzerInstalled = $false
  Write-Host " => Determining whether PSScriptAnalyzer is already installed." -foregroundcolor DarkYellow
  foreach ($module in Get-Module -ListAvailable) {
    if ($module.Name -eq "PSScriptAnalyzer" -and $module.Version -ge 1.7.0) {
      $psScriptAnalyzerInstalled = $true
      break
    }
  }
  if (-not $psScriptAnalyzerInstalled) {
    Write-Host " => PSScriptAnalyzer either not installed or out of date. Installing..." -foregroundcolor Cyan
    Install-Module -Name PSScriptAnalyzer -Force
    Write-Host "[+] PSScriptAnalyzer installed!" -foregroundcolor Green
  }
  else {
    Write-Host "[*] PSScriptAnalyzer already installed." -foregroundcolor Green
  }
}

# Attempts to install chocolatey if not already
function Install-Chocolatey {
  [CmdletBinding(SupportsShouldProcess = $true, ConfirmImpact = "Medium")]
  [Diagnostics.CodeAnalysis.SuppressMessageAttribute("PSAvoidUsingInvokeExpression", "")]
  param()
  if (-not $PSCmdlet.ShouldProcess('Chocolatey')) {
    Exit -1
  }
  Write-Host " => Attemping to detect presence of chocolatey..." -foregroundcolor DarkYellow
  if ($null -eq (Get-Command 'choco.exe' -ErrorAction SilentlyContinue)) {
    if (Test-Path "$env:ALLUSERSPROFILE\chocolatey\bin") {
      Write-Host "[-] WARN: Chocolatey appears to be installed, but cannot be found in the system path!" -foregroundcolor Yellow
    }
    else {
      Write-Host " => Did not find. Installing chocolatey..." -foregroundcolor Cyan
      Invoke-Expression ((new-object net.webclient).DownloadString('https://chocolatey.org/install.ps1'))
    }
    Write-Host " => Adding chocolatey to path."
    $chocoPath = $env:ALLUSERSPROFILE + '\chocolatey\bin'
    Add-ToPath $chocoPath
  }
  else {
    Write-Host "[*] Chocolatey is already installed." -foregroundcolor Green
  }
}

# Attempts to install a chocolatey package of a specific version if
# not already there.
function Install-ChocoPackage {
  [CmdletBinding(SupportsShouldProcess = $true, ConfirmImpact = "Medium")]
  param(
    [string] $packageName = '',
    [string] $packageVersion = '',
    [array] $packageOptions = @()
  )
  if (-not $PSCmdlet.ShouldProcess($packageName)) {
    Exit -1
  }
  Write-Host " => Determining whether $packageName is already installed..." -foregroundcolor DarkYellow
  $isInstalled = Test-ChocoPackageInstalled $packageName $packageVersion
  if (-not $isInstalled) {
    Write-Host " => Did not find. Installing $packageName $packageVersion" -foregroundcolor Cyan
    $args = @("install", "-s", "https://chocolatey.org/api/v2/", "-y", "-r", "${packageName}")
    if ($packageVersion -ne '') {
      $args += @("--version", "${packageVersion}")
    }
    if ($packageOptions.count -gt 0) {
      Write-Host "Options: $packageOptions" -foregroundcolor Cyan
      $args += ${packageOptions}
    }
    choco ${args}
    # Visual studio will occasionally exit with one of the following codes,
    # indicating a system reboot is needed before continuing.
    $rebootErrorCodes = @(
      3010,
      2147781575,
      -2147185721,
      -2147205120,
      -2147023436
    )
    if ($rebootErrorCodes -Contains $LastExitCode) {
      $LastExitCode = 0
    }
    if (1638 -eq $LastExitCode) {
      $LastExitCode = 0
      Write-Host "[*] WARN: A version of $packageName already exists, skipping" -foregroundcolor Yellow
    }
    if ($LastExitCode -ne 0) {
      Write-Host "[-] ERROR: $packageName $packageVersion failed to install!" -foregroundcolor Red
      Exit -1
    }
    Write-Host "[+] Done." -foregroundcolor Green
  }
  else {
    Write-Host "[*] $packageName $packageVersion already installed." -foregroundcolor Green
  }
}

function Install-PipPackage {
  [CmdletBinding(SupportsShouldProcess = $true, ConfirmImpact = "Medium")]
  param()
  if (-not $PSCmdlet.ShouldProcess('Pip required modules')) {
    Exit -1
  }
  Write-Host " => Attempting to install Python packages" -foregroundcolor DarkYellow
  $pythonPath = [Environment]::GetEnvironmentVariable("OSQUERY_PYTHON_PATH", "Machine")
  Add-ToPath $pythonPath
  $pipPath = "$pythonPath\Scripts"
  Add-ToPath $pipPath
  if (-not (Test-Path "$pythonPath\python.exe")) {
    Write-Host "[-] ERROR: failed to find python in C:\tools\python2!" -foregroundcolor Red
    Exit -1
  }
  if (-not (Test-Path "$pipPath\pip.exe")) {
    Write-Host "[-] ERROR: failed to find pip in C:\tools\python2\Scripts!" -foregroundcolor Red
    Exit -1
  }

  $requirements = Resolve-Path ([System.IO.Path]::Combine($PSScriptRoot, '..', 'requirements.txt'))
  Write-Host " => Upgrading pip..." -foregroundcolor DarkYellow
  & "$pythonPath\python.exe" -m pip -q install --upgrade pip
  if ($LastExitCode -ne 0) {
    Write-Host "[-] ERROR: pip upgrade failed." -foregroundcolor Red
    Exit -1
  }
  Write-Host " => Installing from requirements.txt" -foregroundcolor DarkYellow
  & "$pipPath\pip.exe" -q install -r $requirements.path
  if ($LastExitCode -ne 0) {
    Write-Host "[-] ERROR: Install packages from requirements failed." -foregroundcolor Red
    Exit -1
  }
}

function Install-ThirdParty {
  [CmdletBinding(SupportsShouldProcess = $true, ConfirmImpact = "Medium")]
  param()
  if (-not $PSCmdlet.ShouldProcess('Thirdparty Chocolatey Libraries')) {
    Exit -1
  }
  Write-Host " => Retrieving third-party dependencies" -foregroundcolor DarkYellow

  # List of our third party packages, hosted in our AWS S3 bucket
  $packages = @(
    "aws-sdk-cpp.1.1.44",
    "boost-msvc14.1.65.0",
    "bzip2.1.0.6",
    "cpp-netlib.0.12.0-r4",
    "doxygen.1.8.11",
<<<<<<< HEAD
    "gflags-dev.2.2.1",
    "glog.0.3.4-r1",
=======
    "gflags-dev.2.2.0-r1",
    "glog.0.3.5",
>>>>>>> 038869fe
    "libarchive.3.3.1-r1",
    "linenoise-ng.1.0.0-r1",
    "llvm-clang.4.0.1",
    "openssl.1.0.2-k",
    "rocksdb.5.7.1-r1",
    "thrift-dev.0.10.0-r4",
    "zlib.1.2.8",
    "libarchive.3.3.1-r1",
    "rapidjson.1.1.0"
    "zstd.1.2.0-r3"
  )
  $tmpDir = Join-Path $env:TEMP 'osquery-packages'
  Remove-Item $tmpDir -Recurse -ErrorAction Ignore
  New-Item -Force -Type directory -Path $tmpDir
  Try {
    foreach ($package in $packages) {
      $chocoForce = ""
      $executionTimeout = 7200
      $packageData = $package -split '\.'
      $packageName = $packageData[0]
      $packageVersion = [string]::Join('.', $packageData[1..$packageData.length])

      Write-Host " => Determining whether $packageName is already installed..." -foregroundcolor DarkYellow
      $isInstalled = Test-ChocoPackageInstalled $packageName $packageVersion
      if ($isInstalled) {
        Write-Host "[*] $packageName $packageVersion already installed." -foregroundcolor Green
        continue
      }

      # Chocolatey package is installed, but version is off
      $oldVersionInstalled = Test-ChocoPackageInstalled $packageName
      if ($oldVersionInstalled) {
        Write-Host " => An old version of $packageName is installed. Forcing re-installation" -foregroundcolor Cyan
        $chocoForce = "-f"
      }
      else {
        Write-Host " => Did not find. Installing $packageName $packageVersion" -foregroundcolor Cyan
      }
      $downloadUrl = "$THIRD_PARTY_ARCHIVE_URL/$package.nupkg"
      $tmpFilePath = Join-Path $tmpDir "$package.nupkg"
      Write-Host " => Downloading $downloadUrl" -foregroundcolor DarkCyan
      Try {
        (New-Object net.webclient).DownloadFile($downloadUrl, $tmpFilePath)
        Write-Host " => Downloaded" -foregroundcolor DarkCyan
      } catch [Net.WebException] {
        Write-Host "[-] ERROR: Downloading $package failed. Check connection?" -foregroundcolor Red
        Exit -1
      }
      choco install --pre -y -r --execution-timeout=$executionTimeout $chocoForce $packageName --version=$packageVersion --source="$tmpDir;https://chocolatey.org/api/v2"
      if ($LastExitCode -ne 0) {
        Write-Host "[-] ERROR: Install of $package failed." -foregroundcolor Red
        Exit -1
      }
      Write-Host "[+] Done" -foregroundcolor Green
    }
  } Finally {
    Remove-Item $tmpDir -Recurse
  }
}

function Update-GitSubmodule {
  [CmdletBinding(SupportsShouldProcess = $true, ConfirmImpact = "Low")]
  param()
  if (-not $PSCmdlet.ShouldProcess('Git Submodules')) {
    Exit -1
  }
  if ($null -eq (Get-Command 'git.exe' -ErrorAction SilentlyContinue)) {
    Write-Host "[-] ERROR: Git was not found on the system. Install git." -foregroundcolor Red
    Exit -1
  }
  $repoRoot = Resolve-Path ([System.IO.Path]::Combine($PSScriptRoot, '..'))
  $thirdPartyPath = Resolve-Path ([System.IO.Path]::Combine($PSScriptRoot, '..', 'third-party'))
  Write-Host " => Updating git submodules in $thirdPartyPath ..." -foregroundcolor Yellow
  Push-Location $repoRoot
  git submodule --quiet update --init
  Pop-Location
  Write-Host "[+] Submodules updated!" -foregroundcolor Yellow
}

function Main {
  if ($PSVersionTable.PSVersion.Major -lt 3.0 ) {
    Write-Output "This installer currently requires Powershell 3.0 or greater."
    Exit -1
  }

  Write-Host "[+] Provisioning a Win64 build environment for osquery" -foregroundcolor Yellow
  Write-Host " => Verifying script is running with Admin privileges" -foregroundcolor Yellow
  if (-not (Test-IsAdmin)) {
    Write-Host "[-] ERROR: Please run this script with Admin privileges!" -foregroundcolor Red
    Exit -1
  }

  Write-Host "[+] Success!" -foregroundcolor Green
  $out = Install-Chocolatey
  $out = Install-ChocoPackage 'winflexbison'
  # Get flex and bison into our path for use
  $chocoPath = [System.Environment]::GetEnvironmentVariable('ChocolateyInstall', 'Machine')
  if (Test-Path (Join-Path $chocoPath 'lib\winflexbison\tools\')) {
    if (-not (Get-Command bison.exe -ErrorAction SilentlyContinue)) {
      Copy-Item (Join-Path $chocoPath 'lib\winflexbison\tools\win_bison.exe') (Join-Path $chocoPath 'bin\bison.exe')
      Copy-Item -Recurse (Join-Path $chocoPath 'lib\winflexbison\tools\data') (Join-Path $chocoPath 'bin\data')
    }
    if (-not (Get-Command flex.exe -ErrorAction SilentlyContinue)) {
      Copy-Item (Join-Path $chocoPath 'lib\winflexbison\tools\win_flex.exe') (Join-Path $chocoPath 'bin\flex.exe')
    }
  }
  $out = Install-ChocoPackage 'cppcheck'
  $out = Install-ChocoPackage '7zip.commandline'
  $out = Install-ChocoPackage 'vswhere'
  $out = Install-ChocoPackage 'cmake.portable'
  $chocoParams = @("--params=`"/InstallDir:C:\tools\python2`"")
  $out = Install-ChocoPackage 'python2' '' ${chocoParams}
  # Convenience variable for accessing Python
  [Environment]::SetEnvironmentVariable("OSQUERY_PYTHON_PATH", "C:\tools\python2", "Machine")
  $out = Install-PipPackage
  $out = Update-GitSubmodule
  if (Test-Path env:OSQUERY_BUILD_HOST) {
    $out = Install-ChocoPackage 'visualcppbuildtools'
  }
  else {
    $deploymentFile = Resolve-Path ([System.IO.Path]::Combine($PSScriptRoot, 'vsdeploy.xml'))
    $chocoParams = @("--execution-timeout", "7200", "-packageParameters", "--AdminFile ${deploymentFile}")
    $out = Install-ChocoPackage 'visualstudio2015community' '' ${chocoParams}

    if (Test-RebootPending -eq $true) {
      Write-Host "[*] Windows requires a reboot to complete installing Visual Studio." -foregroundcolor yellow
      Write-Host "[*] Please reboot your system and re-run this provisioning script." -foregroundcolor yellow
      Exit 0
    }

    if ($PSVersionTable.PSVersion.Major -lt 5 -and $PSVersionTable.PSVersion.Minor -lt 1 ) {
      Write-Host "[*] Powershell version is < 5.1. Skipping Powershell Linter Installation." -foregroundcolor yellow
    }
    else {
      $out = Install-PowershellLinter
    }
  }
  $out = Install-ThirdParty
  Write-Host "[+] Done." -foregroundcolor Yellow
}

$startProvTime = Get-Date
$null = Main
$endProvTime = Get-Date
Write-Verbose "[+] Provisioning completed in $(($endProvTime - $startProvTime).TotalSeconds) seconds."<|MERGE_RESOLUTION|>--- conflicted
+++ resolved
@@ -286,13 +286,8 @@
     "bzip2.1.0.6",
     "cpp-netlib.0.12.0-r4",
     "doxygen.1.8.11",
-<<<<<<< HEAD
     "gflags-dev.2.2.1",
-    "glog.0.3.4-r1",
-=======
-    "gflags-dev.2.2.0-r1",
     "glog.0.3.5",
->>>>>>> 038869fe
     "libarchive.3.3.1-r1",
     "linenoise-ng.1.0.0-r1",
     "llvm-clang.4.0.1",
