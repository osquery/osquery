#  Copyright (c) 2014-present, Facebook, Inc.
#  All rights reserved.
#
#  This source code is licensed under the BSD-style license found in the
#  LICENSE file in the root directory of this source tree. An additional grant
#  of patent rights can be found in the PATENTS file in the same directory.

# Turn on support for Powershell Cmdlet Bindings
[CmdletBinding(SupportsShouldProcess = $true)]

# We make heavy use of Write-Host, because colors are awesome. #dealwithit.
[Diagnostics.CodeAnalysis.SuppressMessageAttribute("PSAvoidUsingWriteHost", '', Scope = "Function", Target = "*")]
param()

# URL of where our pre-compiled third-party dependenices are archived
$THIRD_PARTY_ARCHIVE_URL = 'https://osquery-packages.s3.amazonaws.com/choco'

# Adapted from http://www.jonathanmedd.net/2014/01/testing-for-admin-privileges-in-powershell.html
function Test-IsAdmin {
  return ([Security.Principal.WindowsPrincipal][Security.Principal.WindowsIdentity]::GetCurrent()).IsInRole(
    [Security.Principal.WindowsBuiltInRole] "Administrator"
  )
}

function Test-RebootPending {
  $compBasedServ = Get-ChildItem "HKLM:\Software\Microsoft\Windows\CurrentVersion\Component Based Servicing\RebootPending" -ErrorAction Ignore
  $winUpdate = Get-Item "HKLM:\SOFTWARE\Microsoft\Windows\CurrentVersion\WindowsUpdate\Auto Update\RebootRequired" -ErrorAction Ignore
  $ccm = $false
  try {
    $util = [wmiclass]"\\.\root\ccm\clientsdk:CCM_ClientUtilities"
    $status = $util.DetermineIfRebootPending()
    if (($null -ne $status) -and $status.RebootPending) {
      $ccm = $true
    }
  } catch {
    $ccm = $false
  }
  return $compBasedServ -or $winUpdate -or $ccm
}

# Checks for the existence of a supplied string in the System path. If the
# string does not exist, this function adds it. If it does exist this function
# does nothing.
function Add-ToPath {
  [CmdletBinding(SupportsShouldProcess = $true, ConfirmImpact = "Medium")]
  param(
    [string] $appendPath = ''
  )
  if (-not $PSCmdlet.ShouldProcess('Add-ToPath')) {
    Exit -1
  }
  if ($appendPath[-1] -ne ';') {
    $appendPath += ';'
  }
  $oldPath = [System.Environment]::GetEnvironmentVariable('Path', 'Machine')
  if (($appendPath[0] -ne ';') -and ($oldPath[-1] -ne ';')) {
    $appendPath = ';' + $appendPath
  }
  if (-not ($oldPath -imatch [regex]::escape($appendPath))) {
    $newPath = $oldPath + ';' + $appendPath
    [System.Environment]::SetEnvironmentVariable('Path', $newPath, 'Machine')
  }
  # Append the newly added path to the sessions Path variable, for immediate use.
  $env:Path += $appendPath
}

# Searchs the system path for a specified directory, and if exists, deletes
# the value from the system path.
function Remove-FromPath {
  [CmdletBinding(SupportsShouldProcess = $true, ConfirmImpact = "Medium")]
  param(
    [string] $removePath = ''
  )
  if (-not $PSCmdlet.ShouldProcess('Remove-FromPath')) {
    Exit -1
  }
  if ($removePath[-1] -ne ';') {
    $removePath += ';'
  }
  if ($removePath[0] -ne ';') {
    $removePath = ';' + $removePath
  }
  $oldPath = [System.Environment]::GetEnvironmentVariable('Path', 'Machine')
  if ($oldPath -imatch [regex]::escape($removePath)) {
    $newPath = $oldPath -Replace [regex]::escape($removePath), $NULL
    [System.Environment]::SetEnvironmentVariable('Path', $newPath, 'Machine')
  }
}

# Checks if a package is already installed through chocolatey
# Returns true if:
#  * The package is installed and the user supplies no version
#  * The package is installed and the version matches the user supplied version
function Test-ChocoPackageInstalled {
  param(
    [string] $packageName = '',
    [string] $packageVersion = ''
  )
  $out = choco list -lr

  # Parse through the locally installed chocolatey packages and look
  # to see if the supplied package already exists
  ForEach ($pkg in $out) {
    $name, $version = $pkg -split '\|'
    if ($name -eq $packageName) {
      if ($packageVersion -ne "" -and $packageVersion -ne $version) {
        return $false;
      }
      return $true;
    }
  }
  return $false
}

# Installs the Powershell Analzyer: https://github.com/PowerShell/PSScriptAnalyzer
function Install-PowershellLinter {
  [CmdletBinding(SupportsShouldProcess = $true, ConfirmImpact = "Medium")]
  param()
  if (-not $PSCmdlet.ShouldProcess('PSScriptAnalyzer')) {
    Exit -1
  }

  $nugetProviderInstalled = $false
  Write-Host " => Determining whether NuGet package provider is already installed." -foregroundcolor DarkYellow
  foreach ($provider in Get-PackageProvider) {
    if ($provider.Name -eq "NuGet" -and $provider.Version -ge 2.8.5.206) {
      $nugetProviderInstalled = $true
      break
    }
  }
  if (-not $nugetProviderInstalled) {
    Write-Host " => NuGet provider either not installed or out of date. Installing..." -foregroundcolor Cyan
    Install-PackageProvider -Name NuGet -Force
    Write-Host "[+] NuGet package provider installed!" -foregroundcolor Green
  }
  else {
    Write-Host "[*] NuGet provider already installed." -foregroundcolor Green
  }

  $psScriptAnalyzerInstalled = $false
  Write-Host " => Determining whether PSScriptAnalyzer is already installed." -foregroundcolor DarkYellow
  foreach ($module in Get-Module -ListAvailable) {
    if ($module.Name -eq "PSScriptAnalyzer" -and $module.Version -ge 1.7.0) {
      $psScriptAnalyzerInstalled = $true
      break
    }
  }
  if (-not $psScriptAnalyzerInstalled) {
    Write-Host " => PSScriptAnalyzer either not installed or out of date. Installing..." -foregroundcolor Cyan
    Install-Module -Name PSScriptAnalyzer -Force
    Write-Host "[+] PSScriptAnalyzer installed!" -foregroundcolor Green
  }
  else {
    Write-Host "[*] PSScriptAnalyzer already installed." -foregroundcolor Green
  }
}

# Attempts to install chocolatey if not already
function Install-Chocolatey {
  [CmdletBinding(SupportsShouldProcess = $true, ConfirmImpact = "Medium")]
  [Diagnostics.CodeAnalysis.SuppressMessageAttribute("PSAvoidUsingInvokeExpression", "")]
  param()
  if (-not $PSCmdlet.ShouldProcess('Chocolatey')) {
    Exit -1
  }
  Write-Host " => Attemping to detect presence of chocolatey..." -foregroundcolor DarkYellow
  if ($null -eq (Get-Command 'choco.exe' -ErrorAction SilentlyContinue)) {
    if (Test-Path "$env:ALLUSERSPROFILE\chocolatey\bin") {
      Write-Host "[-] WARN: Chocolatey appears to be installed, but cannot be found in the system path!" -foregroundcolor Yellow
    }
    else {
      Write-Host " => Did not find. Installing chocolatey..." -foregroundcolor Cyan
      Invoke-Expression ((new-object net.webclient).DownloadString('https://chocolatey.org/install.ps1'))
    }
    Write-Host " => Adding chocolatey to path."
    $chocoPath = $env:ALLUSERSPROFILE + '\chocolatey\bin'
    Add-ToPath $chocoPath
  }
  else {
    Write-Host "[*] Chocolatey is already installed." -foregroundcolor Green
  }
}

# Attempts to install a chocolatey package of a specific version if
# not already there.
function Install-ChocoPackage {
  [CmdletBinding(SupportsShouldProcess = $true, ConfirmImpact = "Medium")]
  param(
    [string] $packageName = '',
    [string] $packageVersion = '',
    [array] $packageOptions = @()
  )
  if (-not $PSCmdlet.ShouldProcess($packageName)) {
    Exit -1
  }
  Write-Host " => Determining whether $packageName is already installed..." -foregroundcolor DarkYellow
  $isInstalled = Test-ChocoPackageInstalled $packageName $packageVersion
  if (-not $isInstalled) {
    Write-Host " => Did not find. Installing $packageName $packageVersion" -foregroundcolor Cyan
    $args = @("install", "-s", "https://chocolatey.org/api/v2/", "-y", "-r", "${packageName}")
    if ($packageVersion -ne '') {
      $args += @("--version", "${packageVersion}")
    }
    if ($packageOptions.count -gt 0) {
      Write-Host "Options: $packageOptions" -foregroundcolor Cyan
      $args += ${packageOptions}
    }
    choco ${args}
    # Visual studio will occasionally exit with one of the following codes,
    # indicating a system reboot is needed before continuing.
    if (@(3010, 2147781575, -2147185721, -2147205120) -Contains $LastExitCode) {
      $LastExitCode = 0
    }
    if (1638 -eq $LastExitCode) {
      $LastExitCode = 0
      Write-Host "[*] WARN: A version of $packageName already exists, skipping" -foregroundcolor Yellow
    }
    if ($LastExitCode -ne 0) {
      Write-Host "[-] ERROR: $packageName $packageVersion failed to install!" -foregroundcolor Red
      Exit -1
    }
    Write-Host "[+] Done." -foregroundcolor Green
  }
  else {
    Write-Host "[*] $packageName $packageVersion already installed." -foregroundcolor Green
  }
}

function Install-PipPackage {
  [CmdletBinding(SupportsShouldProcess = $true, ConfirmImpact = "Medium")]
  param()
  if (-not $PSCmdlet.ShouldProcess('Pip required modules')) {
    Exit -1
  }
  Write-Host " => Attempting to install Python packages" -foregroundcolor DarkYellow
  $pythonPath = [Environment]::GetEnvironmentVariable("OSQUERY_PYTHON_PATH", "Machine")
  Add-ToPath $pythonPath
  $pipPath = "$pythonPath\Scripts"
  Add-ToPath $pipPath
  if (-not (Test-Path "$pythonPath\python.exe")) {
    Write-Host "[-] ERROR: failed to find python in C:\tools\python2!" -foregroundcolor Red
    Exit -1
  }
  if (-not (Test-Path "$pipPath\pip.exe")) {
    Write-Host "[-] ERROR: failed to find pip in C:\tools\python2\Scripts!" -foregroundcolor Red
    Exit -1
  }

  $requirements = Resolve-Path ([System.IO.Path]::Combine($PSScriptRoot, '..', 'requirements.txt'))
  Write-Host " => Upgrading pip..." -foregroundcolor DarkYellow
  & "$pythonPath\python.exe" -m pip -q install --upgrade pip
  if ($LastExitCode -ne 0) {
    Write-Host "[-] ERROR: pip upgrade failed." -foregroundcolor Red
    Exit -1
  }
  Write-Host " => Installing from requirements.txt" -foregroundcolor DarkYellow
  & "$pipPath\pip.exe" -q install -r $requirements.path
  if ($LastExitCode -ne 0) {
    Write-Host "[-] ERROR: Install packages from requirements failed." -foregroundcolor Red
    Exit -1
  }
}

function Install-ThirdParty {
  [CmdletBinding(SupportsShouldProcess = $true, ConfirmImpact = "Medium")]
  param()
  if (-not $PSCmdlet.ShouldProcess('Thirdparty Chocolatey Libraries')) {
    Exit -1
  }
  Write-Host " => Retrieving third-party dependencies" -foregroundcolor DarkYellow

  # XXX: The code below exists because our chocolatey packages are not currently in the chocolatey
  #      repository. For now, we will download our packages locally and install from a local source.
  #      We also include the official source since thrift-dev depends on the chocolatey thrift package.
  #
  #      Once our chocolatey packages are added to the official repository, installing the third-party
  #      dependencies will be as easy as Install-ChocoPackage '<package-name>'.
  $packages = @(
    "aws-sdk-cpp.1.0.107-r1",
    "boost-msvc14.1.63.0-r1",
    "bzip2.1.0.6",
    "doxygen.1.8.11",
    "gflags-dev.2.2.0-r1",
    "glog.0.3.4-r1",
    "openssl.1.0.2-k",
    "rocksdb.5.1.4-r1",
    "snappy-msvc.1.1.1.8",
    "thrift-dev.0.10.0-r2",
    "cpp-netlib.0.12.0-r3",
    "linenoise-ng.1.0.0-r1",
    "clang-format.3.9.0",
    "zlib.1.2.8",
    "libarchive.3.3.1-r1",
<<<<<<< HEAD
    "rapidjson.1.1.0"
=======
    "zstd.1.2.0-r3"
>>>>>>> ba5f7548
  )
  $tmpDir = Join-Path $env:TEMP 'osquery-packages'
  Remove-Item $tmpDir -Recurse -ErrorAction Ignore
  New-Item -Force -Type directory -Path $tmpDir
  Try {
    foreach ($package in $packages) {
      $chocoForce = ""
      $executionTimeout = 7200
      $packageData = $package -split '\.'
      $packageName = $packageData[0]
      $packageVersion = [string]::Join('.', $packageData[1..$packageData.length])

      if (($packageName -eq "clang-format") -and (Test-Path env:OSQUERY_BUILD_HOST)) {
        Write-Host "[*] Skipping $packageName $packageVersion on build hosts." -foregroundcolor Green
        continue
      }

      Write-Host " => Determining whether $packageName is already installed..." -foregroundcolor DarkYellow
      $isInstalled = Test-ChocoPackageInstalled $packageName $packageVersion
      if ($isInstalled) {
        Write-Host "[*] $packageName $packageVersion already installed." -foregroundcolor Green
        continue
      }

      # Chocolatey package is installed, but version is off
      $oldVersionInstalled = Test-ChocoPackageInstalled $packageName
      if ($oldVersionInstalled) {
        Write-Host " => An old version of $packageName is installed. Forcing re-installation" -foregroundcolor Cyan
        $chocoForce = "-f"
      }
      else {
        Write-Host " => Did not find. Installing $packageName $packageVersion" -foregroundcolor Cyan
      }
      $downloadUrl = "$THIRD_PARTY_ARCHIVE_URL/$package.nupkg"
      $tmpFilePath = Join-Path $tmpDir "$package.nupkg"
      Write-Host " => Downloading $downloadUrl" -foregroundcolor DarkCyan
      Try {
        (New-Object net.webclient).DownloadFile($downloadUrl, $tmpFilePath)
        Write-Host " => Downloaded" -foregroundcolor DarkCyan
      } catch [Net.WebException] {
        Write-Host "[-] ERROR: Downloading $package failed. Check connection?" -foregroundcolor Red
        Exit -1
      }
      choco install --pre -y -r --execution-timeout=$executionTimeout $chocoForce $packageName --version=$packageVersion --source="$tmpDir;https://chocolatey.org/api/v2"
      if ($LastExitCode -ne 0) {
        Write-Host "[-] ERROR: Install of $package failed." -foregroundcolor Red
        Exit -1
      }
      Write-Host "[+] Done" -foregroundcolor Green
    }
  } Finally {
    Remove-Item $tmpDir -Recurse
  }
}

function Update-GitSubmodule {
  [CmdletBinding(SupportsShouldProcess = $true, ConfirmImpact = "Low")]
  param()
  if (-not $PSCmdlet.ShouldProcess('Git Submodules')) {
    Exit -1
  }
  if ($null -eq (Get-Command 'git.exe' -ErrorAction SilentlyContinue)) {
    Write-Host "[-] ERROR: Git was not found on the system. Install git." -foregroundcolor Red
    Exit -1
  }
  $repoRoot = Resolve-Path ([System.IO.Path]::Combine($PSScriptRoot, '..'))
  $thirdPartyPath = Resolve-Path ([System.IO.Path]::Combine($PSScriptRoot, '..', 'third-party'))
  Write-Host " => Updating git submodules in $thirdPartyPath ..." -foregroundcolor Yellow
  Push-Location $repoRoot
  git submodule --quiet update --init
  Pop-Location
  Write-Host "[+] Submodules updated!" -foregroundcolor Yellow
}

function Main {
  if ($PSVersionTable.PSVersion.Major -lt 3.0 ) {
    Write-Output "This installer currently requires Powershell 3.0 or greater."
    Exit -1
  }

  Write-Host "[+] Provisioning a Win64 build environment for osquery" -foregroundcolor Yellow
  Write-Host " => Verifying script is running with Admin privileges" -foregroundcolor Yellow
  if (-not (Test-IsAdmin)) {
    Write-Host "[-] ERROR: Please run this script with Admin privileges!" -foregroundcolor Red
    Exit -1
  }

  Write-Host "[+] Success!" -foregroundcolor Green
  $out = Install-Chocolatey
  $out = Install-ChocoPackage 'winflexbison'
  # Get flex and bison into our path for use
  $chocoPath = $oldPath = [System.Environment]::GetEnvironmentVariable('ChocolateyInstall', 'Machine')
  if (Test-Path (Join-Path $chocoPath 'lib\winflexbison\tools\')) {
    if (-not (Get-Command bison.exe)) {
      Copy-Item (Join-Path $chocoPath 'lib\winflexbison\tools\win_bison.exe') (Join-Path $chocoPath 'bin\bison.exe')
      Copy-Item -Recurse (Join-Path $chocoPath 'lib\winflexbison\tools\data') (Join-Path $chocoPath 'bin\data')
    }
    if (-not (Get-Command flex.exe)) {
      Copy-Item (Join-Path $chocoPath 'lib\winflexbison\tools\win_flex.exe') (Join-Path $chocoPath 'bin\flex.exe')
    }
  }
  $out = Install-ChocoPackage 'cppcheck'
  $out = Install-ChocoPackage '7zip.commandline'
  $out = Install-ChocoPackage 'cmake.portable' '3.6.1'
  $chocoParams = @("--params=`"/InstallDir:C:\tools\python2`"")
  $out = Install-ChocoPackage 'python2' '' ${chocoParams}
  # Convenience variable for accessing Python
  [Environment]::SetEnvironmentVariable("OSQUERY_PYTHON_PATH", "C:\tools\python2", "Machine")
  $out = Install-PipPackage
  $out = Update-GitSubmodule
  if (Test-Path env:OSQUERY_BUILD_HOST) {
    $out = Install-ChocoPackage 'visualcppbuildtools'
  }
  else {
    $deploymentFile = Resolve-Path ([System.IO.Path]::Combine($PSScriptRoot, 'vsdeploy.xml'))
    $chocoParams = @("--execution-timeout", "7200", "-packageParameters", "--AdminFile ${deploymentFile}")
    $out = Install-ChocoPackage 'visualstudio2015community' '' ${chocoParams}

    if (Test-RebootPending -eq $true) {
      Write-Host "[*] Windows requires a reboot to complete installing Visual Studio." -foregroundcolor yellow
      Write-Host "[*] Please reboot your system and re-run this provisioning script." -foregroundcolor yellow
      Exit 0
    }

    if ($PSVersionTable.PSVersion.Major -lt 5 -and $PSVersionTable.PSVersion.Minor -lt 1 ) {
      Write-Host "[*] Powershell version is < 5.1. Skipping Powershell Linter Installation." -foregroundcolor yellow
    }
    else {
      $out = Install-PowershellLinter
    }
  }
  $out = Install-ThirdParty
  Write-Host "[+] Done." -foregroundcolor Yellow
}

$startProvTime = Get-Date
$null = Main
$endProvTime = Get-Date
Write-Verbose "[+] Provisioning completed in $(($endProvTime - $startProvTime).TotalSeconds) seconds."<|MERGE_RESOLUTION|>--- conflicted
+++ resolved
@@ -291,11 +291,8 @@
     "clang-format.3.9.0",
     "zlib.1.2.8",
     "libarchive.3.3.1-r1",
-<<<<<<< HEAD
     "rapidjson.1.1.0"
-=======
     "zstd.1.2.0-r3"
->>>>>>> ba5f7548
   )
   $tmpDir = Join-Path $env:TEMP 'osquery-packages'
   Remove-Item $tmpDir -Recurse -ErrorAction Ignore
