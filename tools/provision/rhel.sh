#!/usr/bin/env bash

#  Copyright (c) 2014, Facebook, Inc.
#  All rights reserved.
#
#  This source code is licensed under the BSD-style license found in the
#  LICENSE file in the root directory of this source tree. An additional grant
#  of patent rights can be found in the PATENTS file in the same directory.

function require_channel() {
  local channel=$1
  # Check if developer channels exist
  DEV_EXISTS=`sudo rhn-channel -l | grep -o $channel || true`
  if [[ "$DEV_EXISTS" != "$channel" ]]; then
    echo ""
    echo "Action needed: "
    echo "You need the RHEL6 $channel channel installed."
    echo "sudo rhn-channel --add --channel=$channel"
    echo ""
    exit 1
  fi
}

function enable_repo() {
  if sudo yum-config-manager --enable $1; then
    echo "RHN subscription repo enabled: $1"
  else
    echo "WARNING: Could not enable RHN a repo: $1!"
    echo "WARNING: Please run: sudo yum-config-manager repos --enable $1"
    echo "WARNING: Continuing dependency installation, this may fail..."
  fi
}

function main_rhel() {
  if [[ -z `rpm -qa epel-release` ]]; then
    if [[ $DISTRO = "rhel6" ]]; then
      sudo rpm -iv https://osquery-packages.s3.amazonaws.com/deps/epel-release-6-8.noarch.rpm
    elif [[ $DISTRO = "rhel7" ]]; then
      sudo rpm -iv https://osquery-packages.s3.amazonaws.com/deps/epel-release-7-5.noarch.rpm
    fi
  fi

  sudo yum update -y

  package git
  package texinfo
  package wget
  package unzip
  package xz
  package xz-devel

<<<<<<< HEAD
  if [[ -z `rpm -qa epel-release` ]]; then
    if [[ $DISTRO = "rhel6" ]]; then
      sudo rpm -iv https://osquery-packages.s3.amazonaws.com/deps/epel-release-6-8.noarch.rpm
    elif [[ $DISTRO = "rhel7" ]]; then
      sudo rpm -iv https://osquery-packages.s3.amazonaws.com/deps/epel-release-7-5.noarch.rpm
    fi
  fi
=======
  package python-pip
  package python-devel
  package rpm-build
  package ruby
  package ruby-devel
  package rubygems
>>>>>>> 8b21a477

  if [[ $DISTRO = "rhel6" ]]; then
    if in_ec2; then
      enable_repo rhui-REGION-rhel-server-rhscl
    else
      enable_repo rhel-6-server-optional-rpms
    fi
    package scl-utils
    package policycoreutils-python
    package devtoolset-3-runtime
    package devtoolset-3-binutils
    package devtoolset-3-libstdc++-devel
    package devtoolset-3-gcc-4.9.2
    package devtoolset-3-gcc-c++-4.9.2
    source /opt/rh/devtoolset-3/enable
  elif [[ $DISTRO = "rhel7" ]]; then
    if in_ec2; then
      enable_repo rhui-REGION-rhel-server-optional
    else
      enable_repo rhel-7-server-optional-rpms
    fi
    package gcc
    package binutils
    package gcc-c++
  fi

  package python-pip
  package python-devel
  package rpm-build
  package ruby
  package ruby-devel
  package rubygems

  package clang
  package clang-devel

  set_cc gcc
  set_cxx g++

  package bzip2
  package bzip2-devel
  package openssl-devel
  package readline-devel
  package rpm-devel
  package rpm-build
  package libblkid-devel

  install_cmake
  install_boost

  if [[ $DISTRO = "rhel6" ]]; then
    package libudev-devel
    package cryptsetup-luks-devel
  elif [[ $DISTRO = "rhel7" ]]; then
    package cryptsetup-devel
  fi

  install_gflags
  install_iptables_dev

  package doxygen
  package byacc
  package flex
  package bison

  if [[ $DISTRO = "rhel6" ]]; then
    install_autoconf
    install_automake
    install_libtool
  elif [[ $DISTRO = "rhel7" ]]; then
    package autoconf
    package automake
    package libtool
  fi

  install_snappy
  install_rocksdb
  install_thrift
  install_yara

  package gettext-devel
  install_libcryptsetup
<<<<<<< HEAD
 
=======

>>>>>>> 8b21a477
  gem_install fpm
}<|MERGE_RESOLUTION|>--- conflicted
+++ resolved
@@ -32,14 +32,6 @@
 }
 
 function main_rhel() {
-  if [[ -z `rpm -qa epel-release` ]]; then
-    if [[ $DISTRO = "rhel6" ]]; then
-      sudo rpm -iv https://osquery-packages.s3.amazonaws.com/deps/epel-release-6-8.noarch.rpm
-    elif [[ $DISTRO = "rhel7" ]]; then
-      sudo rpm -iv https://osquery-packages.s3.amazonaws.com/deps/epel-release-7-5.noarch.rpm
-    fi
-  fi
-
   sudo yum update -y
 
   package git
@@ -49,7 +41,6 @@
   package xz
   package xz-devel
 
-<<<<<<< HEAD
   if [[ -z `rpm -qa epel-release` ]]; then
     if [[ $DISTRO = "rhel6" ]]; then
       sudo rpm -iv https://osquery-packages.s3.amazonaws.com/deps/epel-release-6-8.noarch.rpm
@@ -57,14 +48,6 @@
       sudo rpm -iv https://osquery-packages.s3.amazonaws.com/deps/epel-release-7-5.noarch.rpm
     fi
   fi
-=======
-  package python-pip
-  package python-devel
-  package rpm-build
-  package ruby
-  package ruby-devel
-  package rubygems
->>>>>>> 8b21a477
 
   if [[ $DISTRO = "rhel6" ]]; then
     if in_ec2; then
@@ -147,10 +130,6 @@
 
   package gettext-devel
   install_libcryptsetup
-<<<<<<< HEAD
- 
-=======
 
->>>>>>> 8b21a477
   gem_install fpm
 }