--- conflicted
+++ resolved
@@ -98,15 +98,12 @@
 }
 
 # Invoke the MSVC developer tools/env
-<<<<<<< HEAD
 $ret = Invoke-VcVarsAll
 if ($ret -ne $true) {
 	Write-Host "[-] vcvarsall.bat failed to run" -ForegroundColor Red
 	exit
 }
-=======
-Invoke-VcVarsAll
->>>>>>> 36a45818
+
 
 $cmake = (Get-Command 'cmake').Source
 $cmakeArgs = @(
