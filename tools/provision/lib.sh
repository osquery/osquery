--- conflicted
+++ resolved
@@ -226,7 +226,7 @@
       log "installing $1"
       sudo pkg install -y $1
     fi
-  elif [ $OS = "arch" ] || [ $OS = "manjaro" ]; then
+  elif [ $OS = "arch" ] || [ $OS="manjaro" ]; then
     if pacman -Qq $1 >/dev/null; then
       log "$1 is already installed. skipping."
     else
@@ -236,88 +236,6 @@
   fi
 }
 
-<<<<<<< HEAD
-function remove_package() {
-  if [[ $FAMILY = "debian" ]]; then
-    if [[ -n "$(dpkg --get-selections | grep $1)" ]]; then
-      log "removing $1"
-      sudo apt-get remove $1 -y
-    else
-      log "Removing: $1 is not installed. skipping."
-    fi
-  elif [[ $FAMILY = "redhat" ]]; then
-    if [[ -n "$(rpm -qa | grep $1)" ]]; then
-      log "removing $1"
-      sudo yum remove $1 -y
-    else
-      log "Removing: $1 is not installed. skipping."
-    fi
-  elif [[ $OS = "darwin" ]]; then
-    if [[ -n "$(brew list | grep $1)" ]]; then
-      log "removing $1"
-      brew uninstall $1
-    else
-      log "Removing: $1 is not installed. skipping."
-    fi
-  elif [[ $OS = "freebsd" ]]; then
-    if ! pkg info -q $1; then
-      log "removing $1"
-      sudo pkg delete -y $1
-    else
-      log "Removing: $1 is not installed. skipping."
-    fi
-  elif [ $OS = "arch" ] || [ $OS ="manjaro" ]; then
-    if ! pacman -Qq $1 >/dev/null; then
-      log "removing $1"
-      sudo pacman -R --noconfirm $1
-    else
-      log "Removing: $1 is not installed. skipping."
-    fi
-  fi
-}
-
-||||||| merged common ancestors
-function remove_package() {
-  if [[ $FAMILY = "debian" ]]; then
-    if [[ -n "$(dpkg --get-selections | grep $1)" ]]; then
-      log "removing $1"
-      sudo apt-get remove $1 -y
-    else
-      log "Removing: $1 is not installed. skipping."
-    fi
-  elif [[ $FAMILY = "redhat" ]]; then
-    if [[ -n "$(rpm -qa | grep $1)" ]]; then
-      log "removing $1"
-      sudo yum remove $1 -y
-    else
-      log "Removing: $1 is not installed. skipping."
-    fi
-  elif [[ $OS = "darwin" ]]; then
-    if [[ -n "$(brew list | grep $1)" ]]; then
-      log "removing $1"
-      brew uninstall $1
-    else
-      log "Removing: $1 is not installed. skipping."
-    fi
-  elif [[ $OS = "freebsd" ]]; then
-    if ! pkg info -q $1; then
-      log "removing $1"
-      sudo pkg delete -y $1
-    else
-      log "Removing: $1 is not installed. skipping."
-    fi
-  elif [[ $OS = "arch" ]]; then
-    if ! pacman -Qq $1 >/dev/null; then
-      log "removing $1"
-      sudo pacman -R --noconfirm $1
-    else
-      log "Removing: $1 is not installed. skipping."
-    fi
-  fi
-}
-
-=======
->>>>>>> 8d3fdf371ac6febfd3a861599660c3b439701b10
 function gem_install() {
   if [[ -n "$(gem list | grep $1)" ]]; then
     log "$1 is already installed. skipping."
