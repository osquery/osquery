#  Copyright (c) 2014-present, Facebook, Inc.
#  All rights reserved.
#
#  This source code is licensed under both the Apache 2.0 license (found in the
#  LICENSE file in the root directory of this source tree) and the GPLv2 (found
#  in the COPYING file in the root directory of this source tree).
#  You may select, at your option, one of the above-listed licenses.

# Make a best effort to dot-source our utils script
$utils = Join-Path $(Get-Location) '.\tools\provision\chocolatey\osquery_utils.ps1'
if (-not (Test-Path $utils)) {
  $msg = '[-] Did not find osquery utils. This script should be run from source root.'
  Write-Host $msg -ForegroundColor Red
  exit
}
. $utils

# A helper function to derive the latest VS install and call vcvarsall.bat
function Invoke-VcVarsAll {
  $vsinfo = Get-VSInfo
  $vsLoc = $($vsinfo.location)
  $vsVersion = $($vsinfo.version)

  if ($vsLoc -ne '') {
    $vcvarsall = Join-Path $vsLoc 'VC'
    if ($vsVersion -eq '15') {
      $vcvarsall = Join-Path $vcvarsall '\Auxiliary\Build\vcvarsall.bat'
    } else {
      $vcvarsall = Join-Path $vcvarsall 'vcvarsall.bat'
    }
  
    # Lastly invoke the environment provisioning script
    $null = Invoke-BatchFile "$vcvarsall" "amd64"
    return $true
  }

  # As a last ditch effort, attempt to find the env variables set by VS2015
  # in order to derive the location of vcvarsall
  $vsComnTools = [environment]::GetEnvironmentVariable("VS140COMNTOOLS")
  if ($vsComnTools -eq '') {
    return $false
  }
  $vcvarsall = Resolve-Path $(Join-Path "$vsComnTools" "..\..\VC")
  $vcvarsall = Join-Path $vcvarsall 'vcvarsall.bat'
  $null = Invoke-BatchFile "$vcvarsall" "amd64"
  return $true
}


# A helper function to call CMake and generate our solution file
function Invoke-OsqueryCmake {
  $vsinfo = Get-VSInfo
  $cmake = (Get-Command 'cmake').Source
<<<<<<< HEAD
  if ($($vsinfo.version) -eq '15'){
    $cmakeArgs = @('-G "Visual Studio 15 2017 Win64"')
  } else {
    $cmakeArgs = @('-G "Visual Studio 14 2015 Win64"')
  }
  $cmakeArgs += '../../'
=======
  $cmakeArgs = @(
    '-G "Visual Studio 14 2015 Win64"',
    '-T v140',
    '../../'
  )
>>>>>>> d3265977
  $null = Start-OsqueryProcess $cmake $cmakeArgs $false
}

# A helper function for build the osquery binaries. This must be
# run in the same directory where osquery.sln is located, and it's
# assumed that cmake has already been run.
function Invoke-OsqueryMsbuild {
  # Derive what type of release to build
  $relEnv = [environment]::GetEnvironmentVariable("RELWITHDEBINFO")
  $rel = 'Release'
  if ($relEnv -ne $null) {
    Write-Host '[+] Building RelWithDebInfo osquery' -ForegroundColor Cyan
    $rel = 'RelWithDebInfo'
  }

  # Build the binaries
  $msbuild = (Get-Command 'msbuild').Source
  $sln = 'osquery.sln'
  $targets = @(
    'shell',
    'daemon',
    'example_extension'
  )
  foreach ($target in $targets) {
    $msbuildArgs = @(
      "`"$sln`"",
      "/p:Configuration=$rel",
      "/t:$target",
      '/m',
      '/v:m'
    )
    $ret = Start-OsqueryProcess $msbuild $msbuildArgs $false
    # The build failed, bail out early
    if ($ret.exitcode -ne 0) {
      return $ret
    }
  }

  # If the build failed, or we're skipping tests return
  $skipTests = [environment]::GetEnvironmentVariable("SKIP_TESTS")
  if (($ret.exitcode -ne 0) -or ($skipTests -ne $null)) {
    return $ret
  }

  $targets = @(
    'osquery_tests',
    'osquery_additional_tests',
    'osquery_tables_tests'
  )
  foreach ($target in $targets) {
    $msbuildArgs = @(
      "`"$sln`"",
      "/p:Configuration=$rel",
      "/t:$target",
      '/m',
      '/v:m'
    )
    $ret = Start-OsqueryProcess $msbuild $msbuildArgs $false
    # The build failed, bail out early
    if ($ret.exitcode -ne 0) {
      exit $ret.exitcode
    }
  }

  # And finally, run the tests
  $ctest = (Get-Command 'ctest').Source
  $ctestArgs = @(
    '-C',
    "$rel",
    '--output-on-failure'
  )
  $ret = Start-OsqueryProcess $ctest $ctestArgs $false
  return $ret
}

# A function for running cmake to generate the osquery solution,
# building the osquery project, and lastly running our tests
function Invoke-OsqueryBuild {

  # Create our build directory if it doesn't exist
  $currentDir = Get-Location
  $buildDir = Join-Path $currentDir 'build/windows10'
  if (-not (Test-Path $buildDir)) {
    $null = New-Item -Force -ItemType Directory -Path "$buildDir"
  }
  $null = Set-Location $buildDir
  $sw = [System.Diagnostics.StopWatch]::startnew()

  # Only invoke the Visual Studio build script once to avoid polluting
  # the env. During invokation of 'make-win64-binaries' script, this
  # will always get run as the powershell launches in it's own instance
  # but we still check for those who . invoke the functions
  $vc = [environment]::GetEnvironmentVariable("VCToolsInstallDir")
  $ret = $false
  if ($vc -eq $null) {
    $ret = Invoke-VcVarsAll
  }
  if ($ret -ne $true) {
    $msg = "`n[-] Failed to find vs build tools. Re-run " + 
           'tools\make-win64-dev-env.bat'
    Write-Host $msg -ForegroundColor Red
    exit 1
  }

  Invoke-OsqueryCmake

  $ret = Invoke-OsqueryMsbuild
  if ($ret.exitcode -ne 0) {
    $msg = "`n[-] osquery build failed."
    Write-Host $msg -ForegroundColor Red
    exit $ret.exitcode
  }

  $null = Set-Location $currentDir
  Write-Host "`n[+] Build finished in $($sw.ElapsedMilliseconds) ms"
  return $ret.exitcode
}

# If the script is being invoked directly, we call our build function
$ret = Invoke-OsqueryBuild
exit $ret<|MERGE_RESOLUTION|>--- conflicted
+++ resolved
@@ -51,20 +51,18 @@
 function Invoke-OsqueryCmake {
   $vsinfo = Get-VSInfo
   $cmake = (Get-Command 'cmake').Source
-<<<<<<< HEAD
   if ($($vsinfo.version) -eq '15'){
-    $cmakeArgs = @('-G "Visual Studio 15 2017 Win64"')
+    $cmakeArgs = @(
+      '-G "Visual Studio 15 2017 Win64"',
+      '-T v141'
+    )
   } else {
-    $cmakeArgs = @('-G "Visual Studio 14 2015 Win64"')
+    $cmakeArgs = @(
+      '-G "Visual Studio 14 2015 Win64"',
+      '-T v140'
+    )
   }
   $cmakeArgs += '../../'
-=======
-  $cmakeArgs = @(
-    '-G "Visual Studio 14 2015 Win64"',
-    '-T v140',
-    '../../'
-  )
->>>>>>> d3265977
   $null = Start-OsqueryProcess $cmake $cmakeArgs $false
 }
 
