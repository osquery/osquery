--- conflicted
+++ resolved
@@ -126,11 +126,8 @@
  function platform_posix_main() {
   # libarchive for file carving
   brew_dependency osquery/osquery-local/libarchive
-<<<<<<< HEAD
   brew_dependency osquery/osquery-local/rapidjson
-=======
   brew_dependency osquery/osquery-local/zstd
->>>>>>> ba5f7548
 
   # List of LLVM-compiled dependencies.
   brew_dependency osquery/osquery-local/lz4
