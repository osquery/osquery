/**
 *  Copyright (c) 2014-present, Facebook, Inc.
 *  All rights reserved.
 *
 *  This source code is licensed under both the Apache 2.0 license (found in the
 *  LICENSE file in the root directory of this source tree) and the GPLv2 (found
 *  in the COPYING file in the root directory of this source tree).
 *  You may select, at your option, one of the above-listed licenses.
 */

#pragma once

#include <atomic>
#include <chrono>
#include <condition_variable>
#include <memory>
#include <thread>
#include <vector>

#include <boost/noncopyable.hpp>

#include <osquery/core.h>
#include <osquery/mutex.h>

namespace osquery {

class Status;
class Dispatcher;


class InterruptableRunnable {
 public:
  virtual ~InterruptableRunnable() = default;

  /**
   * @brief The std::thread's interruption point.
   */
  virtual void interrupt() final;

  /// Returns the runner name
  std::string name() const {
    return runnable_name_;
  }

 protected:
  /// Allow the runnable to check interruption.
  virtual bool interrupted();

  /// Require the runnable thread to define a stop/interrupt point.
  virtual void stop() = 0;

  /// Put the runnable into an interruptible sleep.
  inline void pauseMilli(size_t milli) {
    pauseMilli(std::chrono::milliseconds(milli));
  }

  /// Put the runnable into an interruptible sleep.
<<<<<<< HEAD
  virtual void pauseMilli(std::chrono::milliseconds milli);

  /// Name of the InterruptableRunnable which is also the thread name
  std::string runnable_name_;

 private:
  /// Testing only, the interruptible will bypass initial interruption check.
  void mustRun() {
    bypass_check_ = true;
  }
=======
  void pauseMilli(std::chrono::milliseconds milli);
>>>>>>> ec22af9f

 private:
  /**
   * @brief Used to wait for the interruption notification while sleeping
   */
  std::mutex condition_lock;

  /// If a service includes a run loop it should check for interrupted.
  std::atomic<bool> interrupted_{false};

  /// Wait for notification or a pause expiration.
  std::condition_variable condition_;

 private:
  FRIEND_TEST(DispatcherTests, test_run);
  FRIEND_TEST(DispatcherTests, test_independent_run);
  FRIEND_TEST(DispatcherTests, test_interruption);
  FRIEND_TEST(BufferedLogForwarderTests, test_async);
};

class InternalRunnable : private boost::noncopyable,
                         public InterruptableRunnable {
 public:
  InternalRunnable(const std::string& name) : run_(false) {
    runnable_name_ = name;
  }
  virtual ~InternalRunnable() override = default;

 public:
  /**
   * @brief The std::thread entrypoint.
   *
   * This is used by the Dispatcher only.
   */
  virtual void run() final;

  /**
   * @brief Check if the thread's entrypoint (run) executed.
   *
   * It is possible for the Runnable to be allocated without the thread context.
   * #hasRun makes a much better guess at the state of the thread.
   * If it has run then stop must be called.
   */
  bool hasRun() {
    return run_;
  }

 protected:
  /// Require the runnable thread define an entrypoint.
  virtual void start() = 0;

  /// The runnable thread may optionally define a stop/interrupt point.
  void stop() override {}

 private:
  std::atomic<bool> run_{false};
};

/// An internal runnable used throughout osquery as dispatcher services.
using InternalRunnableRef = std::shared_ptr<InternalRunnable>;
using InternalThreadRef = std::shared_ptr<std::thread>;

/**
 * @brief Singleton for queuing asynchronous tasks to be executed in parallel
 *
 * Dispatcher is a singleton which can be used to coordinate the parallel
 * execution of asynchronous tasks across an application. Internally,
 * Dispatcher is back by the Apache Thrift thread pool.
 */
class Dispatcher : private boost::noncopyable {
 public:
  /**
   * @brief The primary way to access the Dispatcher factory facility.
   *
   * @code{.cpp} auto dispatch = osquery::Dispatcher::instance(); @endcode
   *
   * @return The osquery::Dispatcher instance.
   */
  static Dispatcher& instance();

  /// See `add`, but services are not limited to a thread poll size.
  static Status addService(InternalRunnableRef service);

  /// See `join`, but applied to osquery services.
  static void joinServices();

  /// Destroy and stop all osquery service threads and service objects.
  static void stopServices();

  /// Return number of services.
  size_t serviceCount();

 private:
  /**
   * @brief Default constructor.
   *
   * Since instances of Dispatcher should only be created via instance(),
   * Dispatcher's constructor is private.
   */
  Dispatcher() = default;
  virtual ~Dispatcher() = default;

 private:
  /// When a service ends, it will remove itself from the dispatcher.
  static void removeService(const InternalRunnable* service);

 private:
  /// For testing only, reset the stopping status for unittests.
  void resetStopping() {
    stopping_ = false;
  }

 private:
  /// The set of shared osquery service threads.
  std::vector<InternalThreadRef> service_threads_;

  /// The set of shared osquery services.
  std::vector<InternalRunnableRef> services_;

  // Protection around service access.
  mutable Mutex mutex_;


  /**
   * @brief Signal to the Dispatcher that no services should be created.
   *
   * The Dispatcher will not add services if it is shutting down until
   * a join has completed of existing services.
   *
   * This prevents a very strange race where the dispatcher is signaled to
   * abort or interrupt and serviced are sill waiting to be added.
   * A future join will be requested AFTER all services were expected to have
   * been interrupted.
   */
  std::atomic<bool> stopping_{false};

 private:
  friend class InternalRunnable;
  friend class ExtensionsTests;
  friend class DispatcherTests;
};
} // namespace osquery<|MERGE_RESOLUTION|>--- conflicted
+++ resolved
@@ -55,20 +55,10 @@
   }
 
   /// Put the runnable into an interruptible sleep.
-<<<<<<< HEAD
-  virtual void pauseMilli(std::chrono::milliseconds milli);
+  void pauseMilli(std::chrono::milliseconds milli);
 
   /// Name of the InterruptableRunnable which is also the thread name
   std::string runnable_name_;
-
- private:
-  /// Testing only, the interruptible will bypass initial interruption check.
-  void mustRun() {
-    bypass_check_ = true;
-  }
-=======
-  void pauseMilli(std::chrono::milliseconds milli);
->>>>>>> ec22af9f
 
  private:
   /**
