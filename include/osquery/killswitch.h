/**
 *  Copyright (c) 2014-present, Facebook, Inc.
 *  All rights reserved.
 *
 *  This source code is licensed under both the Apache 2.0 license (found in
 * the LICENSE file in the root directory of this source tree) and the GPLv2
 * (found in the COPYING file in the root directory of this source tree). You
 * may select, at your option, one of the above-listed licenses.
 */

#pragma once

#include <string>

#include <boost/core/noncopyable.hpp>

#include <osquery/core.h>
#include <osquery/expected.h>
#include <osquery/status.h>

namespace osquery {

class Killswitch : private boost::noncopyable {
 public:
  static const char* killswitch_;
  static const char* action_;
  static const char* isEnabled_;
  static const char* key_;
  static const char* refresh_;

 private:
  Killswitch();

 public:
  virtual ~Killswitch();

  // Author: @guliashvili
<<<<<<< HEAD
  // Creation Time: 14/09/2018
  bool isFileBlacklistingEnabled();
=======
  // Creation Time: 5/09/2018
  bool isPosixProfilingEnabled();
>>>>>>> bdf504f6

  // Author: @guliashvili
  // Creation Time: 4/09/2018
  bool isTotalQueryCounterMonitorEnabled();

  // Author: @guliashvili
  // Creation Time: 3/09/2018
  bool isAppStartMonitorEnabled();

  // Author: @guliashvili
  // Creation Time: 3/09/2018
  bool isWindowsProfilingEnabled();

  // Author: @guliashvili
  // Creation Time: 24/08/2018
  bool isConfigBackupEnabled();

  static Killswitch& get() {
    static Killswitch killswitch;
    return killswitch;
  }

  Status refresh();

 private:
  bool isNewCodeEnabled(const std::string& key);

  enum class IsEnabledError {
    CallFailed = 1,
    IncorrectResponseFormat = 2,
    IncorrectValue = 3
  };
  Expected<bool, Killswitch::IsEnabledError> isEnabled(const std::string& key);

  FRIEND_TEST(KillswitchTests, test_killswitch_plugin);
};

} // namespace osquery<|MERGE_RESOLUTION|>--- conflicted
+++ resolved
@@ -35,13 +35,12 @@
   virtual ~Killswitch();
 
   // Author: @guliashvili
-<<<<<<< HEAD
   // Creation Time: 14/09/2018
   bool isFileBlacklistingEnabled();
-=======
+
+  // Author: @guliashvili
   // Creation Time: 5/09/2018
   bool isPosixProfilingEnabled();
->>>>>>> bdf504f6
 
   // Author: @guliashvili
   // Creation Time: 4/09/2018
