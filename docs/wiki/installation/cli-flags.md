--- conflicted
+++ resolved
@@ -670,7 +670,27 @@
 Using a non compliant region for the logger plugins will cause osquery to fail to start; for other non compliant cases the specific service will fail to work.  
 In all non compliant cases, an error or warning message will be printed. In verbose mode an additional message will show if a certain service has FIPS enforced.
 
-<<<<<<< HEAD
+`--aws_region`
+
+Configure the default region to use for the AWS services and tables. If not specified and a more specific region flag is not provided,
+a fallback mechanism will be used, which will try to read the local profile configuration and take the region from there.  
+If that fails too, the default region of `us-east-1` will be chosen.
+
+`--aws_sts_region`
+
+Configure the region to use when acquiring STS credentials. If not specified, the `--aws_region` flag value will be used if set,
+otherwise its fallback mechanism will be used.
+
+`--aws_firehose_region`
+
+Configure the region to use for the AWS Firehose logger plugin. If not specified, the `--aws_region` flag value will be used if set,
+otherwise its fallback mechanism will be used.
+
+`--aws_kinesis_region`
+
+Configure the region to use for the AWS Kinesis logger plugin. If not specified, the `--aws_region` flag value will be used if set,
+otherwise its fallback mechanism will be used.
+
 ## macOS keychain flags
 
 By default, Osquery limits frequent access to keychain files on macOS. This limit applies to `certificates`, `keychain_acls`, and `keychain_items` tables.
@@ -687,26 +707,4 @@
 Starting from the first access and until time + `--keychain_access_interval`, osquery will return cached results for a given keychain file.
 The interval is applied independently for each table. Therefore, multiple tables can read the same keychain file, but they can only do so once within the interval.
 Since keychain files are generally not updated frequently, we expect that most keychain accesses will not be impacted by this interval.
-To disable the keychain access interval: `--keychain_access_interval=0`
-=======
-`--aws_region`
-
-Configure the default region to use for the AWS services and tables. If not specified and a more specific region flag is not provided,
-a fallback mechanism will be used, which will try to read the local profile configuration and take the region from there.  
-If that fails too, the default region of `us-east-1` will be chosen.
-
-`--aws_sts_region`
-
-Configure the region to use when acquiring STS credentials. If not specified, the `--aws_region` flag value will be used if set,
-otherwise its fallback mechanism will be used.
-
-`--aws_firehose_region`
-
-Configure the region to use for the AWS Firehose logger plugin. If not specified, the `--aws_region` flag value will be used if set,
-otherwise its fallback mechanism will be used.
-
-`--aws_kinesis_region`
-
-Configure the region to use for the AWS Kinesis logger plugin. If not specified, the `--aws_region` flag value will be used if set,
-otherwise its fallback mechanism will be used.
->>>>>>> e042cea1
+To disable the keychain access interval: `--keychain_access_interval=0`