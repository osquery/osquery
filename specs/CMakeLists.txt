# Copyright (c) 2014-present, Facebook, Inc.
# All rights reserved.
#
# This source code is licensed in accordance with the terms specified in
# the LICENSE file found in the root directory of this source tree.

function(specsMain)
  add_osquery_library(specs_tables INTERFACE)

  generateNativeTables()
  list(APPEND table_target_list "${generateNativeTables_output}")

  generateForeignTables(${foreign_spec_file_list_output})
  list(APPEND table_target_list "${generateForeignTables_output}")

  foreach(table_target ${table_target_list})
    target_link_libraries("${table_target}" PUBLIC osquery_tables_tableimplementations)
    enableLinkWholeArchive("${table_target}")
  endforeach()

  target_link_libraries(specs_tables INTERFACE ${table_target_list})

  generateCopyFileTarget("specs_table_files" "" "REGEX" "*.table" "${TEST_CONFIGS_DIR}/specs")
endfunction()

function(generateForeignTables spec_file_list)
  generateTableCategoryAmalgamation("foreign" ${spec_file_list})
  set(generateForeignTables_output "${generateTableCategoryAmalgamation_output}" PARENT_SCOPE)
endfunction()

function(generateNativeTables)
  set(platform_independent_spec_files
    carbon_black_info.table
    carves.table
    chrome_extensions.table
    chrome_extension_content_scripts.table
    cpuid.table
    curl.table
    curl_certificate.table
    etc_hosts.table
    etc_protocols.table
    etc_services.table
    groups.table
    firefox_addons.table
    hash.table
    interface_addresses.table
    interface_details.table
    listening_ports.table
    logged_in_users.table
    os_version.table
    platform_info.table
    process_memory_map.table
    process_open_sockets.table
    processes.table
    python_packages.table
    routes.table
    ssh_configs.table
    system_info.table
    uptime.table
    user_ssh_keys.table
    users.table
    utility/file.table
    utility/osquery_events.table
    utility/osquery_extensions.table
    utility/osquery_flags.table
    utility/osquery_info.table
    utility/osquery_packs.table
    utility/osquery_registry.table
    utility/osquery_schedule.table
    utility/time.table
  )

  set(platform_dependent_spec_files
    "arp_cache.table:linux,macos,windows"
    "atom_packages.table:linux,macos"
    "darwin/account_policy_data.table:macos"
    "darwin/ad_config.table:macos"
    "darwin/alf.table:macos"
    "darwin/alf_exceptions.table:macos"
    "darwin/alf_explicit_auths.table:macos"
    "darwin/app_schemes.table:macos"
    "darwin/apps.table:macos"
    "darwin/asl.table:macos"
    "darwin/authorization_mechanisms.table:macos"
    "darwin/authorizations.table:macos"
    "darwin/battery.table:macos"
    "darwin/browser_plugins.table:macos"
    "darwin/crashes.table:macos"
    "darwin/cups_destinations.table:macos"
    "darwin/cups_jobs.table:macos"
    "darwin/device_firmware.table:macos"
    "darwin/disk_events.table:macos"
    "darwin/event_taps.table:macos"
    "darwin/extended_attributes.table:macos"
    "darwin/fan_speed_sensors.table:macos"
    "darwin/gatekeeper.table:macos"
    "darwin/gatekeeper_approved_apps.table:macos"
    "darwin/homebrew_packages.table:macos"
    "darwin/ibridge_info.table:macos"
    "darwin/iokit_devicetree.table:macos"
    "darwin/iokit_registry.table:macos"
    "darwin/kernel_extensions.table:macos"
    "darwin/kernel_panics.table:macos"
    "darwin/keychain_acls.table:macos"
    "darwin/keychain_items.table:macos"
    "darwin/launchd.table:macos"
    "darwin/launchd_overrides.table:macos"
    "darwin/managed_policies.table:macos"
    "darwin/mdfind.table:macos"
    "darwin/mdls.table:macos"
    "darwin/nfs_shares.table:macos"
    "darwin/nvram.table:macos"
    "darwin/package_bom.table:macos"
    "darwin/package_install_history.table:macos"
    "darwin/package_receipts.table:macos"
    "darwin/plist.table:macos"
    "darwin/power_sensors.table:macos"
    "darwin/preferences.table:macos"
    "darwin/quicklook_cache.table:macos"
    "darwin/running_apps.table:macos"
    "darwin/safari_extensions.table:macos"
    "darwin/sandboxes.table:macos"
    "darwin/screenlock.table:macos"
    "darwin/shared_folders.table:macos"
    "darwin/sharing_preferences.table:macos"
    "darwin/signature.table:macos"
    "darwin/sip_config.table:macos"
    "darwin/smc_keys.table:macos"
    "darwin/temperature_sensors.table:macos"
    "darwin/time_machine_backups.table:macos"
    "darwin/time_machine_destinations.table:macos"
    "darwin/user_interaction_events.table:macos"
    "darwin/virtual_memory_info.table:macos"
    "darwin/wifi_networks.table:macos"
    "darwin/wifi_scan.table:macos"
    "darwin/wifi_status.table:macos"
    "darwin/xprotect_entries.table:macos"
    "darwin/xprotect_meta.table:macos"
    "darwin/xprotect_reports.table:macos"
    "freebsd/fbsd_kmods.table:freebsd"
    "freebsd/pkg_packages.table:freebsd"
    "linux/selinux_events.table:linux"
    "linux/elf_symbols.table:linux"
    "linux/portage_use.table:linux"
    "linux/rpm_package_files.table:linux"
    "linux/shared_memory.table:linux"
    "linux/iptables.table:linux"
    "linux/portage_keywords.table:linux"
    "linux/elf_segments.table:linux"
    "linux/md_devices.table:linux"
    "linux/process_namespaces.table:linux"
    "linux/syslog_events.table:linux"
    "linux/rpm_packages.table:linux"
    "linux/portage_packages.table:linux"
    "linux/process_file_events.table:linux"
    "linux/md_drives.table:linux"
    "linux/ec2_instance_tags.table:linux"
    "linux/npm_packages.table:linux"
    "linux/elf_info.table:linux"
    "linux/md_personalities.table:linux"
    "linux/kernel_modules.table:linux"
    "linux/shadow.table:linux"
    "linux/memory_info.table:linux"
    "linux/msr.table:linux"
    "linux/memory_map.table:linux"
    "linux/deb_packages.table:linux"
    "linux/elf_dynamic.table:linux"
    "linux/ec2_instance_metadata.table:linux"
    "linux/elf_sections.table:linux"
    "linux/selinux_settings.table:linux"
    "linux/apparmor_profiles.table:linux"
    "linwin/intel_me_info.table:linux,windows"
    "lldpd/lldp_neighbors.table:linux,macos,freebsd"
    "kernel_info.table:linux,macos,windows"
    "macwin/certificates.table:macos,windows"
    "macwin/startup_items.table:macos,windows"
    "posix/acpi_tables.table:linux,macos"
    "posix/apt_sources.table:linux,macos,freebsd"
    "posix/augeas.table:linux,macos,freebsd"
    "posix/authorized_keys.table:linux,macos,freebsd"
    "posix/block_devices.table:linux,macos"
    "posix/cpu_time.table:linux,macos,freebsd"
    "posix/crontab.table:linux,macos,freebsd"
    "posix/disk_encryption.table:linux,macos"
    "posix/dns_resolvers.table:linux,macos,freebsd"
    "posix/docker_container_labels.table:linux,macos,freebsd"
    "posix/docker_container_mounts.table:linux,macos,freebsd"
    "posix/docker_container_networks.table:linux,macos,freebsd"
    "posix/docker_container_ports.table:linux,macos,freebsd"
    "posix/docker_container_processes.table:linux,macos,freebsd"
    "posix/docker_container_fs_changes.table:linux,macos,freebsd"
    "posix/docker_container_stats.table:linux,macos,freebsd"
    "posix/docker_containers.table:linux,macos,freebsd"
    "posix/docker_image_labels.table:linux,macos,freebsd"
    "posix/docker_image_layers.table:linux,macos,freebsd"
    "posix/docker_images.table:linux,macos,freebsd"
    "posix/docker_info.table:linux,macos,freebsd"
    "posix/docker_network_labels.table:linux,macos,freebsd"
    "posix/docker_networks.table:linux,macos,freebsd"
    "posix/docker_version.table:linux,macos,freebsd"
    "posix/docker_volume_labels.table:linux,macos,freebsd"
    "posix/docker_volumes.table:linux,macos,freebsd"
    "posix/file_events.table:linux,macos"
    "posix/hardware_events.table:linux,macos"
    "posix/interface_ipv6.table:linux,macos,freebsd"
    "posix/known_hosts.table:linux,macos,freebsd"
    "posix/last.table:linux,macos,freebsd"
    "posix/load_average.table:linux,macos,freebsd"
    "posix/lxd_instances.table:linux"
    "posix/lxd_instance_config.table:linux"
    "posix/lxd_instance_devices.table:linux"
    "posix/lxd_cluster.table:linux"
    "posix/lxd_cluster_members.table:linux"
    "posix/lxd_images.table:linux"
    "posix/lxd_certificates.table:linux"
    "posix/lxd_networks.table:linux"
    "posix/lxd_storage_pools.table:linux"
    "posix/magic.table:linux,macos,freebsd"
    "posix/memory_array_mapped_addresses.table:linux,macos"
    "posix/memory_arrays.table:linux,macos"
    "posix/memory_device_mapped_addresses.table:linux,macos"
    "posix/memory_devices.table:linux,macos"
    "posix/memory_error_info.table:linux,macos"
    "posix/mounts.table:linux,macos,freebsd"
    "posix/oem_strings.table:linux,macos"
    "posix/opera_extensions.table:linux,macos,freebsd"
    "posix/pci_devices.table:linux,macos"
    "posix/process_envs.table:linux,macos,freebsd"
    "posix/process_events.table:linux,macos,freebsd"
    "posix/process_open_files.table:linux,macos,freebsd"
    "posix/process_open_pipes.table:linux"
    "posix/prometheus_metrics.table:linux,macos,freebsd"
    "posix/shell_history.table:linux,macos,freebsd"
    "posix/smbios_tables.table:linux,macos"
    "posix/socket_events.table:linux,macos"
    "posix/sudoers.table:linux,macos,freebsd"
    "posix/suid_bin.table:linux,macos,freebsd"
    "posix/system_controls.table:linux,macos,freebsd"
    "posix/ulimit_info.table:linux,macos,freebsd"
    "posix/usb_devices.table:linux,macos"
    "posix/user_events.table:linux,macos,freebsd"
    "posix/yum_sources.table:linux,macos,freebsd"
    "sleuthkit/device_file.table:linux,macos,freebsd"
    "sleuthkit/device_hash.table:linux,macos,freebsd"
    "sleuthkit/device_partitions.table:linux,macos,freebsd"
    "smart/smart_drive_info.table:linux,macos"
    "user_groups.table:linux,macos,windows"
    "windows/bitlocker_info.table:windows"
    "windows/logon_sessions.table:windows"
    "windows/ntfs_acl_permissions.table:windows"
    "windows/scheduled_tasks.table:windows"
    "windows/windows_crashes.table:windows"
    "windows/services.table:windows"
    "windows/kva_speculative_info.table:windows"
    "windows/patches.table:windows"
    "windows/ie_extensions.table:windows"
    "windows/shared_resources.table:windows"
    "windows/wmi_cli_event_consumers.table:windows"
    "windows/video_info.table:windows"
    "windows/registry.table:windows"
    "windows/drivers.table:windows"
    "windows/disk_info.table:windows"
    "windows/chocolatey_packages.table:windows"
    "windows/logical_drives.table:windows"
    "windows/ntdomains.table:windows"
    "windows/authenticode.table:windows"
    "windows/pipes.table:windows"
    "windows/wmi_filter_consumer_binding.table:windows"
    "windows/wmi_event_filters.table:windows"
    "windows/windows_events.table:windows"
    "windows/appcompat_shims.table:windows"
    "windows/ntfs_journal_events.table:windows"
    "windows/powershell_events.table:windows"
    "windows/winbaseobj.table:windows"
    "windows/cpu_info.table:windows"
    "windows/wmi_bios_info.table:windows"
    "windows/programs.table:windows"
    "windows/wmi_script_event_consumers.table:windows"
    "windows/physical_disk_performance.table:windows"
    "windows/autoexec.table:windows"
    "windows/default_environment.table:windows"
    "windows/windows_security_products.table:windows"
    "windows/windows_security_center.table:windows"
    "windows/windows_optional_features.table:windows"
    "windows/connectivity.table:windows"
<<<<<<< HEAD
    "windows/bam.table:windows"
=======
    "windows/userassist.table:windows"
    "windows/hvci_status.table:windows"
>>>>>>> a07140ad
    "yara/yara_events.table:linux,macos"
    "yara/yara.table:linux,macos,freebsd"
  )

  foreach(spec_descriptor ${platform_dependent_spec_files})
    string(REPLACE ":" ";" spec_descriptor "${spec_descriptor}")
    list(GET spec_descriptor 0 spec_file)

    list(GET spec_descriptor 1 spec_descriptor)
    string(REPLACE "," ";" spec_file_platforms "${spec_descriptor}")

    list(FIND spec_file_platforms "linux" is_linux_compatible)
    list(FIND spec_file_platforms "macos" is_macos_compatible)
    list(FIND spec_file_platforms "freebsd" is_freebsd_compatible)
    list(FIND spec_file_platforms "windows" is_windows_compatible)

    if(DEFINED PLATFORM_LINUX AND NOT ${is_linux_compatible} EQUAL -1)
      set(enable_spec_file true)
    elseif(DEFINED PLATFORM_MACOS AND NOT ${is_macos_compatible} EQUAL -1)
      set(enable_spec_file true)
    elseif(DEFINED PLATFORM_FREEBSD AND NOT ${is_freebsd_compatible} EQUAL -1)
      set(enable_spec_file true)
    elseif(DEFINED PLATFORM_WINDOWS AND NOT ${is_windows_compatible} EQUAL -1)
      set(enable_spec_file true)
    else()
      set(enable_spec_file false)
    endif()

    if(${enable_spec_file})
      list(APPEND spec_file_list
        "${spec_file}"
      )
    else()
      list(APPEND foreign_spec_file_list
        "${spec_file}"
      )
    endif()
  endforeach()

  list(APPEND spec_file_list ${platform_independent_spec_files})

  generateTableCategoryAmalgamation("native" ${spec_file_list})
  set(generateNativeTables_output "${generateTableCategoryAmalgamation_output}" PARENT_SCOPE)
  set(foreign_spec_file_list_output "${foreign_spec_file_list}" PARENT_SCOPE)
endfunction()

specsMain()<|MERGE_RESOLUTION|>--- conflicted
+++ resolved
@@ -283,12 +283,9 @@
     "windows/windows_security_center.table:windows"
     "windows/windows_optional_features.table:windows"
     "windows/connectivity.table:windows"
-<<<<<<< HEAD
-    "windows/bam.table:windows"
-=======
     "windows/userassist.table:windows"
     "windows/hvci_status.table:windows"
->>>>>>> a07140ad
+    "windows/bam.table:windows"
     "yara/yara_events.table:linux,macos"
     "yara/yara.table:linux,macos,freebsd"
   )
