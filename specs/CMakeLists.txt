# Copyright (c) 2014-present, The osquery authors
#
# This source code is licensed as defined by the LICENSE file found in the
# root directory of this source tree.
#
# SPDX-License-Identifier: (Apache-2.0 OR GPL-2.0-only)

function(specsMain)
  add_osquery_library(specs_tables INTERFACE)

  generateNativeTables()
  list(APPEND table_target_list "${generateNativeTables_output}")

  generateForeignTables(${foreign_spec_file_list_output})
  list(APPEND table_target_list "${generateForeignTables_output}")

  foreach(table_target ${table_target_list})
    target_link_libraries("${table_target}" PUBLIC osquery_tables_tableimplementations)
    enableLinkWholeArchive("${table_target}")
  endforeach()

  target_link_libraries(specs_tables INTERFACE ${table_target_list})

  generateCopyFileTarget("specs_table_files" "" "REGEX" "*.table" "${TEST_CONFIGS_DIR}/specs")
endfunction()

function(generateForeignTables spec_file_list)
  generateTableCategoryAmalgamation("foreign" ${spec_file_list})
  set(generateForeignTables_output "${generateTableCategoryAmalgamation_output}" PARENT_SCOPE)
endfunction()

function(generateNativeTables)
  set(platform_independent_spec_files
    azure_instance_metadata.table
    azure_instance_tags.table
    carbon_black_info.table
    carves.table
    chrome_extensions.table
    chrome_extension_content_scripts.table
    curl.table
    curl_certificate.table
    etc_hosts.table
    etc_protocols.table
    etc_services.table
    groups.table
    firefox_addons.table
    hash.table
    interface_addresses.table
    interface_details.table
    listening_ports.table
    logged_in_users.table
    npm_packages.table
    os_version.table
    platform_info.table
    process_memory_map.table
    process_open_sockets.table
    processes.table
    python_packages.table
    routes.table
    ssh_configs.table
    startup_items.table
    system_info.table
    uptime.table
    user_ssh_keys.table
    users.table
    utility/file.table
    utility/osquery_events.table
    utility/osquery_extensions.table
    utility/osquery_flags.table
    utility/osquery_info.table
    utility/osquery_packs.table
    utility/osquery_registry.table
    utility/osquery_schedule.table
    utility/time.table
    ycloud_instance_metadata.table
  )

  if(TARGET_PROCESSOR STREQUAL "x86_64")
    list(APPEND platform_independent_spec_files cpuid.table)
  endif()

  set(platform_dependent_spec_files
    "arp_cache.table:linux,macos,windows"
    "atom_packages.table:linux,macos,windows"
    "darwin/account_policy_data.table:macos"
    "darwin/ad_config.table:macos"
    "darwin/alf.table:macos"
    "darwin/alf_exceptions.table:macos"
    "darwin/alf_explicit_auths.table:macos"
    "darwin/app_schemes.table:macos"
    "darwin/apps.table:macos"
    "darwin/asl.table:macos"
    "darwin/authorization_mechanisms.table:macos"
    "darwin/authorizations.table:macos"
    "darwin/battery.table:macos"
    "darwin/browser_plugins.table:macos"
    "darwin/crashes.table:macos"
    "darwin/cups_destinations.table:macos"
    "darwin/cups_jobs.table:macos"
    "darwin/device_firmware.table:macos"
    "darwin/disk_events.table:macos"
    "darwin/es_process_events.table:macos"
    "darwin/event_taps.table:macos"
    "darwin/fan_speed_sensors.table:macos"
    "darwin/gatekeeper.table:macos"
    "darwin/gatekeeper_approved_apps.table:macos"
    "darwin/homebrew_packages.table:macos"
    "darwin/ibridge_info.table:macos"
    "darwin/iokit_devicetree.table:macos"
    "darwin/iokit_registry.table:macos"
    "darwin/kernel_extensions.table:macos"
    "darwin/kernel_panics.table:macos"
    "darwin/keychain_acls.table:macos"
    "darwin/keychain_items.table:macos"
    "darwin/launchd.table:macos"
    "darwin/launchd_overrides.table:macos"
    "darwin/location_services.table:macos"
    "darwin/managed_policies.table:macos"
    "darwin/mdfind.table:macos"
    "darwin/mdls.table:macos"
    "darwin/nfs_shares.table:macos"
    "darwin/nvram.table:macos"
    "darwin/package_bom.table:macos"
    "darwin/package_install_history.table:macos"
    "darwin/package_receipts.table:macos"
    "darwin/plist.table:macos"
    "darwin/power_sensors.table:macos"
    "darwin/preferences.table:macos"
    "darwin/quicklook_cache.table:macos"
    "darwin/running_apps.table:macos"
    "darwin/safari_extensions.table:macos"
    "darwin/sandboxes.table:macos"
    "darwin/screenlock.table:macos"
    "darwin/shared_folders.table:macos"
    "darwin/sharing_preferences.table:macos"
    "darwin/signature.table:macos"
    "darwin/sip_config.table:macos"
    "darwin/smc_keys.table:macos"
    "darwin/system_extensions.table:macos"
    "darwin/temperature_sensors.table:macos"
    "darwin/time_machine_backups.table:macos"
    "darwin/time_machine_destinations.table:macos"
    "darwin/user_interaction_events.table:macos"
    "darwin/virtual_memory_info.table:macos"
    "darwin/wifi_networks.table:macos"
    "darwin/wifi_scan.table:macos"
    "darwin/wifi_status.table:macos"
    "darwin/xprotect_entries.table:macos"
    "darwin/xprotect_meta.table:macos"
    "darwin/xprotect_reports.table:macos"
    "freebsd/fbsd_kmods.table:freebsd"
    "freebsd/pkg_packages.table:freebsd"
    "linux/selinux_events.table:linux"
    "linux/seccomp_events.table:linux"
    "linux/portage_use.table:linux"
    "linux/rpm_package_files.table:linux"
    "linux/shared_memory.table:linux"
    "linux/iptables.table:linux"
    "linux/portage_keywords.table:linux"
    "linux/md_devices.table:linux"
    "linux/process_namespaces.table:linux"
    "linux/syslog_events.table:linux"
    "linux/rpm_packages.table:linux"
    "linux/portage_packages.table:linux"
    "linux/process_file_events.table:linux"
    "linux/md_drives.table:linux"
<<<<<<< HEAD
    "linux/elf_info.table:linux"
=======
    "linux/npm_packages.table:linux"
>>>>>>> b5ea437d
    "linux/md_personalities.table:linux"
    "linux/kernel_modules.table:linux"
    "linux/shadow.table:linux"
    "linux/memory_info.table:linux"
    "linux/msr.table:linux"
    "linux/memory_map.table:linux"
    "linux/selinux_settings.table:linux"
    "linux/apparmor_profiles.table:linux"
    "linux/apparmor_events.table:linux"
    "linux/systemd_units.table:linux"
    "linwin/intel_me_info.table:linux,windows"
    "linwin/secureboot.table:linux,windows"
    "kernel_info.table:linux,macos,windows"
    "macwin/certificates.table:macos,windows"
    "posix/extended_attributes.table:linux,macos"
    "posix/acpi_tables.table:linux,macos"
    "posix/apt_sources.table:linux,macos,freebsd"
    "posix/augeas.table:linux,macos,freebsd"
    "posix/authorized_keys.table:linux,macos,freebsd"
    "posix/block_devices.table:linux,macos"
    "posix/cpu_time.table:linux,macos,freebsd"
    "posix/crontab.table:linux,macos,freebsd"
    "posix/disk_encryption.table:linux,macos"
    "posix/dns_resolvers.table:linux,macos,freebsd"
    "posix/docker_container_labels.table:linux,macos,freebsd"
    "posix/docker_container_envs.table:linux,macos,freebsd"
    "posix/docker_container_mounts.table:linux,macos,freebsd"
    "posix/docker_container_networks.table:linux,macos,freebsd"
    "posix/docker_container_ports.table:linux,macos,freebsd"
    "posix/docker_container_processes.table:linux,macos,freebsd"
    "posix/docker_container_fs_changes.table:linux,macos,freebsd"
    "posix/docker_container_stats.table:linux,macos,freebsd"
    "posix/docker_containers.table:linux,macos,freebsd"
    "posix/docker_image_history.table:linux,macos,freebsd"
    "posix/docker_image_labels.table:linux,macos,freebsd"
    "posix/docker_image_layers.table:linux,macos,freebsd"
    "posix/docker_images.table:linux,macos,freebsd"
    "posix/docker_info.table:linux,macos,freebsd"
    "posix/docker_network_labels.table:linux,macos,freebsd"
    "posix/docker_networks.table:linux,macos,freebsd"
    "posix/docker_version.table:linux,macos,freebsd"
    "posix/docker_volume_labels.table:linux,macos,freebsd"
    "posix/docker_volumes.table:linux,macos,freebsd"
    "posix/file_events.table:linux,macos"
    "posix/hardware_events.table:linux,macos"
    "posix/interface_ipv6.table:linux,macos,freebsd"
    "posix/known_hosts.table:linux,macos,freebsd"
    "posix/last.table:linux,macos,freebsd"
    "posix/load_average.table:linux,macos,freebsd"
    "posix/lxd_instances.table:linux"
    "posix/lxd_instance_config.table:linux"
    "posix/lxd_instance_devices.table:linux"
    "posix/lxd_cluster.table:linux"
    "posix/lxd_cluster_members.table:linux"
    "posix/lxd_images.table:linux"
    "posix/lxd_certificates.table:linux"
    "posix/lxd_networks.table:linux"
    "posix/lxd_storage_pools.table:linux"
    "posix/magic.table:linux,macos,freebsd"
    "posix/memory_array_mapped_addresses.table:linux,macos"
    "posix/memory_arrays.table:linux,macos"
    "posix/memory_device_mapped_addresses.table:linux,macos"
    "posix/memory_devices.table:linux,macos"
    "posix/memory_error_info.table:linux,macos"
    "posix/mounts.table:linux,macos,freebsd"
    "posix/oem_strings.table:linux,macos"
    "posix/pci_devices.table:linux,macos"
    "posix/process_envs.table:linux,macos,freebsd"
    "posix/process_events.table:linux,macos,freebsd"
    "posix/process_open_files.table:linux,macos,freebsd"
    "posix/process_open_pipes.table:linux"
    "posix/prometheus_metrics.table:linux,macos,freebsd"
    "posix/shell_history.table:linux,macos,freebsd"
    "posix/smbios_tables.table:linux,macos"
    "posix/socket_events.table:linux,macos"
    "posix/sudoers.table:linux,macos,freebsd"
    "posix/suid_bin.table:linux,macos,freebsd"
    "posix/system_controls.table:linux,macos,freebsd"
    "posix/ulimit_info.table:linux,macos,freebsd"
    "posix/usb_devices.table:linux,macos"
    "posix/user_events.table:linux,macos,freebsd"
    "posix/yum_sources.table:linux,macos,freebsd"
    "sleuthkit/device_file.table:linux,macos,freebsd,windows"
    "sleuthkit/device_hash.table:linux,macos,freebsd,windows"
    "sleuthkit/device_partitions.table:linux,macos,freebsd,windows"
    "user_groups.table:linux,macos,windows"
    "windows/background_activities_moderator.table:windows"
    "windows/bitlocker_info.table:windows"
    "windows/chassis_info.table:windows"
    "windows/logon_sessions.table:windows"
    "windows/ntfs_acl_permissions.table:windows"
    "windows/office_mru.table:windows"
    "windows/scheduled_tasks.table:windows"
    "windows/windows_crashes.table:windows"
    "windows/services.table:windows"
    "windows/kva_speculative_info.table:windows"
    "windows/patches.table:windows"
    "windows/ie_extensions.table:windows"
    "windows/shared_resources.table:windows"
    "windows/wmi_cli_event_consumers.table:windows"
    "windows/video_info.table:windows"
    "windows/registry.table:windows"
    "windows/drivers.table:windows"
    "windows/disk_info.table:windows"
    "windows/chocolatey_packages.table:windows"
    "windows/logical_drives.table:windows"
    "windows/ntdomains.table:windows"
    "windows/authenticode.table:windows"
    "windows/pipes.table:windows"
    "windows/wmi_filter_consumer_binding.table:windows"
    "windows/wmi_event_filters.table:windows"
    "windows/windows_events.table:windows"
    "windows/windows_eventlog.table:windows"
    "windows/appcompat_shims.table:windows"
    "windows/ntfs_journal_events.table:windows"
    "windows/powershell_events.table:windows"
    "windows/winbaseobj.table:windows"
    "windows/cpu_info.table:windows"
    "windows/wmi_bios_info.table:windows"
    "windows/programs.table:windows"
    "windows/wmi_script_event_consumers.table:windows"
    "windows/physical_disk_performance.table:windows"
    "windows/autoexec.table:windows"
    "windows/default_environment.table:windows"
    "windows/windows_security_products.table:windows"
    "windows/windows_security_center.table:windows"
    "windows/windows_optional_features.table:windows"
    "windows/connectivity.table:windows"
    "windows/windows_firewall_rules.table:windows"
    "windows/userassist.table:windows"
    "windows/dns_cache.table:windows"
    "windows/hvci_status.table:windows"
    "windows/shimcache.table:windows"
    "windows/shellbags.table:windows"
    "windows/prefetch.table:windows"
    "windows/shortcut_files.table:windows"
    "windows/tpm_info.table:windows"
    "yara/yara_events.table:linux,macos"
    "yara/yara.table:linux,macos,freebsd,windows"
  )

  # We want to remove support for lldpd, so skip support for M1
  if(NOT DEFINED PLATFORM_MACOS OR NOT "${TARGET_PROCESSOR}" STREQUAL "aarch64")
    list(APPEND platform_dependent_spec_files
      "lldpd/lldp_neighbors.table:linux,macos,freebsd"
      "smart/smart_drive_info.table:linux,macos"
    )
  endif()

  if(OSQUERY_BUILD_BPF)
    list(APPEND platform_dependent_spec_files
      "linux/bpf_process_events.table:linux"
      "linux/bpf_socket_events.table:linux"
    )
  endif()

  if(OSQUERY_BUILD_AWS)
    list(APPEND platform_independent_spec_files
      "ec2_instance_metadata.table"
      "ec2_instance_tags.table"
    )
  endif()

  if(OSQUERY_BUILD_DPKG)
    list(APPEND platform_dependent_spec_files
      "linux/deb_packages.table:linux"
    )
  endif()

  foreach(spec_descriptor ${platform_dependent_spec_files})
    string(REPLACE ":" ";" spec_descriptor "${spec_descriptor}")
    list(GET spec_descriptor 0 spec_file)

    list(GET spec_descriptor 1 spec_descriptor)
    string(REPLACE "," ";" spec_file_platforms "${spec_descriptor}")

    list(FIND spec_file_platforms "linux" is_linux_compatible)
    list(FIND spec_file_platforms "macos" is_macos_compatible)
    list(FIND spec_file_platforms "freebsd" is_freebsd_compatible)
    list(FIND spec_file_platforms "windows" is_windows_compatible)

    if(DEFINED PLATFORM_LINUX AND NOT ${is_linux_compatible} EQUAL -1)
      set(enable_spec_file true)
    elseif(DEFINED PLATFORM_MACOS AND NOT ${is_macos_compatible} EQUAL -1)
      set(enable_spec_file true)
    elseif(DEFINED PLATFORM_FREEBSD AND NOT ${is_freebsd_compatible} EQUAL -1)
      set(enable_spec_file true)
    elseif(DEFINED PLATFORM_WINDOWS AND NOT ${is_windows_compatible} EQUAL -1)
      set(enable_spec_file true)
    else()
      set(enable_spec_file false)
    endif()

    if(${enable_spec_file})
      list(APPEND spec_file_list
        "${spec_file}"
      )
    else()
      list(APPEND foreign_spec_file_list
        "${spec_file}"
      )
    endif()
  endforeach()

  list(APPEND spec_file_list ${platform_independent_spec_files})

  generateTableCategoryAmalgamation("native" ${spec_file_list})
  set(generateNativeTables_output "${generateTableCategoryAmalgamation_output}" PARENT_SCOPE)
  set(foreign_spec_file_list_output "${foreign_spec_file_list}" PARENT_SCOPE)
endfunction()

specsMain()<|MERGE_RESOLUTION|>--- conflicted
+++ resolved
@@ -164,11 +164,7 @@
     "linux/portage_packages.table:linux"
     "linux/process_file_events.table:linux"
     "linux/md_drives.table:linux"
-<<<<<<< HEAD
     "linux/elf_info.table:linux"
-=======
-    "linux/npm_packages.table:linux"
->>>>>>> b5ea437d
     "linux/md_personalities.table:linux"
     "linux/kernel_modules.table:linux"
     "linux/shadow.table:linux"
