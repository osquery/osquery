--- conflicted
+++ resolved
@@ -83,11 +83,7 @@
 
   set(platform_dependent_spec_files
     "arp_cache.table:linux,macos,windows"
-<<<<<<< HEAD
-    "atom_packages.table:linux,macos,windows"
     "vscode_extensions.table:linux,macos,windows"
-=======
->>>>>>> e666542b
     "cpu_info.table:linux,macos,windows"
     "darwin/account_policy_data.table:macos"
     "darwin/ad_config.table:macos"
