--- conflicted
+++ resolved
@@ -306,11 +306,8 @@
     "windows/shellbags.table:windows"
     "windows/prefetch.table:windows"
     "windows/shortcut_files.table:windows"
-<<<<<<< HEAD
     "windows/raw_registry.table:windows"
-=======
     "windows/tpm_info.table:windows"
->>>>>>> a08056b6
     "yara/yara_events.table:linux,macos"
     "yara/yara.table:linux,macos,freebsd,windows"
   )
