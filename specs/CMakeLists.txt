--- conflicted
+++ resolved
@@ -153,19 +153,9 @@
     "darwin/xprotect_entries.table:macos"
     "darwin/xprotect_meta.table:macos"
     "darwin/xprotect_reports.table:macos"
-<<<<<<< HEAD
-    "linux/selinux_events.table:linux"
-    "linux/seccomp_events.table:linux"
-    "linux/portage_use.table:linux"
-    "linux/rpm_package_files.table:linux"
-    "linux/shared_memory.table:linux"
-=======
-    "freebsd/fbsd_kmods.table:freebsd"
-    "freebsd/pkg_packages.table:freebsd"
     "linux/apparmor_events.table:linux"
     "linux/apparmor_profiles.table:linux"
     "linux/apt_sources.table:linux"
->>>>>>> 598983db
     "linux/iptables.table:linux"
     "linux/kernel_modules.table:linux"
     "linux/lxd_instances.table:linux"
@@ -233,28 +223,11 @@
     "posix/docker_volumes.table:linux,macos"
     "posix/file_events.table:linux,macos"
     "posix/hardware_events.table:linux,macos"
-<<<<<<< HEAD
     "posix/interface_ipv6.table:linux,macos"
     "posix/known_hosts.table:linux,macos"
     "posix/last.table:linux,macos"
     "posix/load_average.table:linux,macos"
-    "posix/lxd_instances.table:linux"
-    "posix/lxd_instance_config.table:linux"
-    "posix/lxd_instance_devices.table:linux"
-    "posix/lxd_cluster.table:linux"
-    "posix/lxd_cluster_members.table:linux"
-    "posix/lxd_images.table:linux"
-    "posix/lxd_certificates.table:linux"
-    "posix/lxd_networks.table:linux"
-    "posix/lxd_storage_pools.table:linux"
     "posix/magic.table:linux,macos"
-=======
-    "posix/interface_ipv6.table:linux,macos,freebsd"
-    "posix/known_hosts.table:linux,macos,freebsd"
-    "posix/last.table:linux,macos,freebsd"
-    "posix/load_average.table:linux,macos,freebsd"
-    "posix/magic.table:linux,macos,freebsd"
->>>>>>> 598983db
     "posix/memory_array_mapped_addresses.table:linux,macos"
     "posix/memory_arrays.table:linux,macos"
     "posix/memory_device_mapped_addresses.table:linux,macos"
@@ -262,20 +235,11 @@
     "posix/mounts.table:linux,macos"
     "posix/oem_strings.table:linux,macos"
     "posix/pci_devices.table:linux,macos"
-<<<<<<< HEAD
     "posix/process_envs.table:linux,macos"
     "posix/process_events.table:linux,macos"
     "posix/process_open_files.table:linux,macos"
-    "posix/process_open_pipes.table:linux"
     "posix/prometheus_metrics.table:linux,macos"
     "posix/shell_history.table:linux,macos"
-=======
-    "posix/process_envs.table:linux,macos,freebsd"
-    "posix/process_events.table:linux,macos,freebsd"
-    "posix/process_open_files.table:linux,macos,freebsd"
-    "posix/prometheus_metrics.table:linux,macos,freebsd"
-    "posix/shell_history.table:linux,macos,freebsd"
->>>>>>> 598983db
     "posix/smbios_tables.table:linux,macos"
     "posix/socket_events.table:linux,macos"
     "posix/sudoers.table:linux,macos"
@@ -341,17 +305,7 @@
     "yara/yara_events.table:linux,macos"
     "yara/yara.table:linux,macos,windows"
   )
-
-<<<<<<< HEAD
-  # We want to remove support for lldpd, so skip support for M1
-  if(NOT DEFINED PLATFORM_MACOS OR NOT "${TARGET_PROCESSOR}" STREQUAL "aarch64")
-    list(APPEND platform_dependent_spec_files
-      "lldpd/lldp_neighbors.table:linux,macos"
-    )
-  endif()
-
-=======
->>>>>>> 598983db
+  
   if(OSQUERY_BUILD_BPF)
     list(APPEND platform_dependent_spec_files
       "linux/bpf_process_events.table:linux"
