# Copyright (c) 2014-present, The osquery authors
#
# This source code is licensed as defined by the LICENSE file found in the
# root directory of this source tree.
#
# SPDX-License-Identifier: (Apache-2.0 OR GPL-2.0-only)

# Generates an include namespace; this is sadly required by the Buck-based project and can't be removed
function(generateIncludeNamespace target_name namespace_path mode)
  # Make sure we actually have parameters
  if(${ARGC} EQUAL 0)
    message(SEND_ERROR "No library specified")
    return()
  endif()

  # Validate the mode
  if(NOT "${mode}" STREQUAL "FILE_ONLY" AND NOT "${mode}" STREQUAL "FULL_PATH")
    message(SEND_ERROR "Invalid namespace generation mode")
    return()
  endif()

  # Generate a root target that we'll attach to the user target
  set(index 1)

  while(true)
    set(root_target_name "${target_name}_ns_gen_${index}")
    if(NOT TARGET "${root_target_name}")
      break()
    endif()

    MATH(EXPR index "${index}+1")
  endwhile()

  add_custom_target("${root_target_name}"
    COMMENT "Generating namespace '${namespace_path}' for target '${target_name}'"
  )

  add_dependencies("${target_name}" "${root_target_name}")

  get_target_property(target_type "${target_name}" TYPE)
  if("${target_type}" STREQUAL "INTERFACE_LIBRARY")
    set(target_mode "INTERFACE")
  else()
    set(target_mode "PUBLIC")
  endif()

  foreach(relative_source_file_path ${ARGN})
    set(source_base_path "${CMAKE_CURRENT_SOURCE_DIR}")
    set(absolute_source_file_path "${source_base_path}/${relative_source_file_path}")

    if(NOT EXISTS "${absolute_source_file_path}")
      message(FATAL_ERROR
        "Error while creating include namespace of target ${target_name}: the header at ${absolute_source_file_path} does not exists, "
        "please correct the path or remove it from the list."
      )
    endif()

    get_filename_component(source_name "${relative_source_file_path}" NAME)

    set(target_namespace_root_directory "${CMAKE_BINARY_DIR}/ns_${target_name}")

    if("${mode}" STREQUAL "FILE_ONLY")
      set(output_source_file_path "${target_namespace_root_directory}/${namespace_path}/${source_name}")
    else()
      set(output_source_file_path "${target_namespace_root_directory}/${namespace_path}/${relative_source_file_path}")
    endif()

    get_filename_component(parent_folder_path "${output_source_file_path}" DIRECTORY)

    add_custom_command(
      OUTPUT "${output_source_file_path}"
      COMMAND "${CMAKE_COMMAND}" -E make_directory "${parent_folder_path}"
      COMMAND "${CMAKE_COMMAND}" -E create_symlink "${absolute_source_file_path}" "${output_source_file_path}"
      VERBATIM
    )

    string(REPLACE "/" "_" file_generator_name "${target_name}_ns_${relative_source_file_path}")
    add_custom_target("${file_generator_name}" DEPENDS "${output_source_file_path}")
    add_dependencies("${root_target_name}" "${file_generator_name}")

    if(ADD_HEADERS_AS_SOURCES)
      target_sources("${target_name}" ${target_mode} "${absolute_source_file_path}")
    endif()
  endforeach()

  # So that the IDE finds all the necessary headers
  add_dependencies("prepare_for_ide" "${root_target_name}")

  target_include_directories("${target_name}" ${target_mode} "${target_namespace_root_directory}")
endfunction()

# Marks the specified target to enable link whole archive
function(enableLinkWholeArchive target_name)
  if(DEFINED PLATFORM_LINUX)
    set(new_project_target_link_options
      "SHELL:-Wl,--whole-archive $<TARGET_FILE:${target_name}> -Wl,--no-whole-archive"
    )
  elseif(DEFINED PLATFORM_MACOS)
    set(new_project_target_link_options
      "SHELL:-Wl,-force_load $<TARGET_FILE:${target_name}>"
    )
  elseif(DEFINED PLATFORM_WINDOWS)
    set(new_project_target_link_options
      "/WHOLEARCHIVE:$<TARGET_FILE:${target_name}>"
    )
  endif()

  target_link_options(${target_name} INTERFACE ${new_project_target_link_options})
endfunction()

function(findPythonExecutablePath)
  find_package(Python3 3.5 COMPONENTS Interpreter REQUIRED)

  set(OSQUERY_PYTHON_EXECUTABLE "${Python3_EXECUTABLE}" CACHE INTERNAL "" FORCE)
endfunction()

function(generateBuildTimeSourceFile file_path content)
  add_custom_command(
    OUTPUT "${file_path}"
    COMMAND "${CMAKE_COMMAND}" -E echo "${content}" > "${file_path}"
    VERBATIM
  )
endfunction()

function(generateUnsupportedPlatformSourceFile)
  set(source_file "${CMAKE_CURRENT_BINARY_DIR}/osquery_unsupported_platform_target_source_file.cpp")
  set(file_content "#error This target does not support this platform")

  generateBuildTimeSourceFile(${source_file} ${file_content})

  set(unsupported_platform_source_file "${source_file}" PARENT_SCOPE)
endfunction()

function(generateCopyFileTarget name base_path type relative_file_paths destination)

  if(base_path)
    set(base_path "${base_path}/")
  else()
    set(base_path "${CMAKE_CURRENT_SOURCE_DIR}/")
  endif()

  if(type STREQUAL "REGEX")
    file(GLOB_RECURSE relative_file_paths RELATIVE "${base_path}" "${base_path}${relative_file_paths}")
  endif()

  add_custom_target("${name}")

  foreach(file ${relative_file_paths})
    get_filename_component(intermediate_directory "${file}" DIRECTORY)
    list(APPEND intermediate_directories "${intermediate_directory}")
  endforeach()

  list(REMOVE_DUPLICATES intermediate_directories)

  foreach(directory ${intermediate_directories})
    add_custom_command(
      OUTPUT "${destination}/${directory}"
      COMMAND "${CMAKE_COMMAND}" -E make_directory "${destination}/${directory}"
    )
    list(APPEND created_directories "${destination}/${directory}")
  endforeach()

  list(APPEND "create_dirs_deps"
    "${created_directories}"
    "${destination}"
  )

  add_custom_target("${name}_create_dirs" DEPENDS "${create_dirs_deps}")
  add_custom_command(
    OUTPUT "${destination}"
    COMMAND "${CMAKE_COMMAND}" -E make_directory "${destination}"
  )

  foreach(file ${relative_file_paths})

    get_filename_component(filename "${file}" NAME)

    if("${filename}" STREQUAL "BUCK")
      continue()
    endif()

    add_custom_command(
      OUTPUT "${destination}/${file}"
      COMMAND "${CMAKE_COMMAND}" -E copy "${base_path}${file}" "${destination}/${file}"
      DEPENDS "${base_path}${file}"
    )
    list(APPEND copied_files "${destination}/${file}")
  endforeach()

  add_custom_target("${name}_copy_files" DEPENDS "${copied_files}")

  add_dependencies("${name}_copy_files" "${name}_create_dirs")
  add_dependencies("${name}" "${name}_copy_files")

  set_target_properties("${name}" PROPERTIES FILES_DESTINATION_DIR "${destination}")
endfunction()

function(add_osquery_executable)
  set(osquery_exe_options EXCLUDE_FROM_ALL;WIN32;MACOSX_BUNDLE)
  set(osquery_exe_ARGN ${ARGN})

  list(GET osquery_exe_ARGN 0 osquery_exe_name)
  list(REMOVE_AT osquery_exe_ARGN 0)

  foreach(arg ${osquery_exe_ARGN})
    list(FIND osquery_exe_options "${arg}" arg_POS)
    if(${arg_POS} EQUAL -1 AND NOT IS_ABSOLUTE "${arg}")
      set(base_path "${CMAKE_CURRENT_SOURCE_DIR}")
      list(APPEND osquery_exe_args "${base_path}/${arg}")
    else()
      list(APPEND osquery_exe_args "${arg}")
    endif()
  endforeach()

  add_executable(${osquery_exe_name} ${osquery_exe_args})

  if(DEFINED PLATFORM_MACOS)
    getCleanedOsqueryVersion("OSQUERY_PLIST_VERSION")

    configure_file(
      "${CMAKE_SOURCE_DIR}/tools/deployment/macos_packaging/Info.plist.in"
      "${CMAKE_SOURCE_DIR}/tools/deployment/macos_packaging/Info.plist"
    )
  endif()

  if(DEFINED PLATFORM_WINDOWS)
    set(OSQUERY_MANIFEST_TARGET_NAME "${osquery_exe_name}")

    getCleanedOsqueryVersion("OSQUERY_MANIFEST_VERSION")

    configure_file(
      "${CMAKE_SOURCE_DIR}/tools/osquery.manifest.in"
      "${osquery_exe_name}.manifest"
      @ONLY NEWLINE_STYLE WIN32
    )
    target_sources(${osquery_exe_name} PRIVATE "${osquery_exe_name}.manifest")
  endif()

  if("${osquery_exe_name}" MATCHES "-test$")
    if(DEFINED PLATFORM_POSIX)
      target_link_options("${osquery_exe_name}" PRIVATE -Wno-sign-compare)
    endif()

    add_dependencies("${osquery_exe_name}" osquery_tools_tests_configfiles)
  endif()
endfunction()

function(add_osquery_library)
  set(osquery_lib_options STATIC;SHARED;MODULE;OBJECT;UNKNOWN;EXCLUDE_FROM_ALL;IMPORTED;GLOBAL;INTERFACE)
  set(osquery_lib_ARGN ${ARGN})

  list(GET osquery_lib_ARGN 0 osquery_lib_name)
  list(REMOVE_AT osquery_lib_ARGN 0)

  foreach(arg ${osquery_lib_ARGN})
    list(FIND osquery_lib_options "${arg}" arg_POS)
    if(${arg_POS} EQUAL -1 AND NOT IS_ABSOLUTE "${arg}")
      set(base_path "${CMAKE_CURRENT_SOURCE_DIR}")
      list(APPEND osquery_lib_args "${base_path}/${arg}")
    else()
      list(APPEND osquery_lib_args "${arg}")
    endif()
  endforeach()

  add_library(${osquery_lib_name} ${osquery_lib_args})
endfunction()

# This function modifies an existing cache variable but without changing its description
function(overwrite_cache_variable variable_name type value)
  get_property(current_help_string CACHE "${variable_name}" PROPERTY HELPSTRING)
  if(NOT DEFINED current_help_string)
    set(current_help_string "No description")
  endif()
  list(APPEND cache_args "CACHE" "${type}" "${current_help_string}")
  set("${variable_name}" "${value}" ${cache_args} FORCE)
endfunction()

function(generateSpecialTargets)
  # Used to generate all the files necessary to have a complete view of the project in the IDE
  add_custom_target(prepare_for_ide)

  set(excluded_folders
    "libraries"
  )

  add_custom_target(format_check
    COMMAND "${OSQUERY_PYTHON_EXECUTABLE}"
            "${CMAKE_SOURCE_DIR}/tools/formatting/format-check.py"
            --exclude-folders "${excluded_folders}" --binary "${OSQUERY_CLANG_FORMAT}" origin/master
    WORKING_DIRECTORY "${CMAKE_SOURCE_DIR}"
    VERBATIM
  )
  add_custom_target(format
    COMMAND "${OSQUERY_PYTHON_EXECUTABLE}"
            "${CMAKE_SOURCE_DIR}/tools/formatting/git-clang-format.py"
            --exclude-folders "${excluded_folders}" --binary "${OSQUERY_CLANG_FORMAT}" -f --style=file
    WORKING_DIRECTORY "${CMAKE_SOURCE_DIR}"
    VERBATIM
  )
endfunction()

function(collectInterfaceOptionsFromTarget)
  set(oneValueArgs TARGET COMPILE DEFINES LINK)
  cmake_parse_arguments(PARSE_ARGV 0 osquery "" "${oneValueArgs}" "")

  if(NOT osquery_TARGET OR NOT TARGET ${osquery_TARGET})
    message(FATAL_ERROR "A valid target has to be provided")
  endif()

  set(target_list ${osquery_TARGET})
  set(target_list_length 1)

  while(${target_list_length} GREATER 0)
    foreach(target ${target_list})

      if(NOT TARGET ${target})
        continue()
      endif()

      get_target_property(target_type ${target} TYPE)

      if(NOT "${target_type}" STREQUAL "INTERFACE_LIBRARY")
        continue()
      endif()

      get_target_property(dependencies ${target} INTERFACE_LINK_LIBRARIES)

      if(NOT "${dependencies}" STREQUAL "dependencies-NOTFOUND")
        list(APPEND new_target_list ${dependencies})
      endif()

      get_target_property(compile_options ${target} INTERFACE_COMPILE_OPTIONS)
      get_target_property(compile_definitions ${target} INTERFACE_COMPILE_DEFINITIONS)
      get_target_property(link_options ${target} INTERFACE_LINK_OPTIONS)

      if(osquery_COMPILE AND NOT "${compile_options}" STREQUAL "compile_options-NOTFOUND")
        list(APPEND compile_options_list ${compile_options})
      endif()

      if(osquery_DEFINES AND NOT "${compile_definitions}" STREQUAL "compile_definitions-NOTFOUND")
        list(APPEND compile_definitions_list ${compile_definitions})
      endif()

      if(osquery_LINK AND NOT "${link_options}" STREQUAL "link_options-NOTFOUND")
        list(APPEND link_options_list ${link_options})
      endif()
    endforeach()

    set(target_list ${new_target_list})
    list(LENGTH target_list target_list_length)
    unset(new_target_list)
  endwhile()

  list(REMOVE_DUPLICATES compile_options_list)
  list(REMOVE_DUPLICATES compile_definitions_list)
  list(REMOVE_DUPLICATES link_options_list)

  if(osquery_COMPILE)
    set(${osquery_COMPILE} ${compile_options_list} PARENT_SCOPE)
  endif()

  if(osquery_LINK_OPTIONS)
    set(${osquery_LINK_OPTIONS} ${link_options_list} PARENT_SCOPE)
  endif()

  if(osquery_DEFINES)
    set(${osquery_DEFINES} ${compile_definitions_list} PARENT_SCOPE)
  endif()

endfunction()

function(copyInterfaceTargetFlagsTo destination_target source_target mode)

  collectInterfaceOptionsFromTarget(TARGET ${source_target}
    COMPILE compile_options_list
    LINK link_options_list
    DEFINES compile_definitions_list
  )

  get_target_property(dest_compile_options_list ${destination_target} INTERFACE_COMPILE_OPTIONS)
  get_target_property(dest_compile_definitions_list ${destination_target} INTERFACE_COMPILE_DEFINITIONS)
  get_target_property(dest_link_options_list ${destination_target} INTERFACE_LINK_OPTIONS)

  if("${dest_compile_options_list}" STREQUAL "dest_compile_options_list-NOTFOUND")
    unset(dest_compile_options_list)
  endif()

  if("${dest_compile_definitions_list}" STREQUAL "dest_compile_definitions_list-NOTFOUND")
    unset(dest_compile_definitions_list)
  endif()

  if("${dest_link_options_list}" STREQUAL "dest_link_options_list-NOTFOUND")
    unset(dest_link_options_list)
  endif()

  list(APPEND dest_compile_options_list ${compile_options_list})
  list(APPEND dest_compile_definitions_list ${compile_definitions_list})
  list(APPEND dest_link_options_list ${link_options_list})

  target_compile_options(${destination_target} ${mode} ${dest_compile_options_list})
  target_compile_definitions(${destination_target} ${mode} ${dest_compile_definitions_list})
  target_link_options(${destination_target} ${mode} ${dest_link_options_list})
endfunction()

# Cleans up a SemVer similar version, so that it contains only 3 components and uses only numbers
function(toCleanedSemVer version_string)
  string(REGEX MATCH "^[0-9]+\.[0-9]+\.[0-9]+" osquery_cleaned_version "${version_string}")
  set(toCleanedSemVer_OUTPUT "${osquery_cleaned_version}" PARENT_SCOPE)
endfunction()

function(getCleanedOsqueryVersion version_var)
  toCleanedSemVer("${OSQUERY_VERSION_INTERNAL}")
  set("${version_var}" "${toCleanedSemVer_OUTPUT}" PARENT_SCOPE)
endfunction()

# Get the osquery version components each in its own user defined variable
function(getVersionComponents components major minor patch)
  list(GET components 0 "${major}")
  list(GET components 1 "${minor}")
  list(GET components 2 "${patch}")

  set("${major}" "${${major}}" PARENT_SCOPE)
  set("${minor}" "${${minor}}" PARENT_SCOPE)
  set("${patch}" "${${patch}}" PARENT_SCOPE)
endfunction()

# Get the cleaned up version and splits it up in major, minor and patch user provided variables
function(getCleanedOsqueryVersionComponents major minor patch)
  getCleanedOsqueryVersion("osquery_version")
  string(REPLACE "." ";" osquery_version_components "${osquery_version}")

  getVersionComponents("${osquery_version_components}" "${major}" "${minor}" "${patch}")

  set("${major}" "${${major}}" PARENT_SCOPE)
  set("${minor}" "${${minor}}" PARENT_SCOPE)
  set("${patch}" "${${patch}}" PARENT_SCOPE)
endfunction()

function(findClangFormat)
  set(clang_format_doc "Path to the clang-format binary")

  if(OSQUERY_TOOLCHAIN_SYSROOT)
    if(NOT EXISTS "${OSQUERY_TOOLCHAIN_SYSROOT}/usr/bin/clang-format")
        set(error_message "Could not find clang-format in the custom toolchain sysroot, please try to install the toolchain again.")
        if(OSQUERY_ENABLE_FORMAT_ONLY)
          message(FATAL_ERROR "${error_message}")
        else()
          message(WARNING "${error_message}")
        endif()
    else()
      set(OSQUERY_CLANG_FORMAT "${OSQUERY_TOOLCHAIN_SYSROOT}/usr/bin/clang-format" CACHE FILEPATH "${clang_format_doc}")
    endif()
  else()
    find_program(OSQUERY_CLANG_FORMAT clang-format DOC "${clang_format_doc}")

    set(error_message "Could not find clang-format in the system, please install it and be sure that it can be found via the PATH env var. "
      "Otherwise provide its location by passing -DOSQUERY_CLANG_FORMAT=<clang-format-path>"
    )

    if("${OSQUERY_CLANG_FORMAT}" STREQUAL "OSQUERY_CLANG_FORMAT-NOTFOUND")
      if(OSQUERY_ENABLE_FORMAT_ONLY)
        message(FATAL_ERROR "${error_message}")
      else()
        message(WARNING "${error_message}")
      endif()
    endif()
  endif()

  if(NOT "${OSQUERY_CLANG_FORMAT}" STREQUAL "OSQUERY_CLANG_FORMAT-NOTFOUND")
    message(STATUS "Found clang-format: ${OSQUERY_CLANG_FORMAT}")
  endif()
endfunction()

<<<<<<< HEAD
function(detectMSVCToolsetVersion)
  set(error_message_missing_toolset "Could not detect the MSVC toolset version. Some build functionality may be disabled")

  if(CMAKE_GENERATOR MATCHES "Visual Studio")
    if(MSVC_TOOLSET_VERSION STREQUAL "")
      message(WARNING "${error_message_missing_toolset}")
      return()
    endif()

    set(detectMSVCToolsetVersion_OUTPUT ${MSVC_TOOLSET_VERSION} PARENT_SCOPE)
  elseif(CMAKE_GENERATOR STREQUAL "Ninja")
    set(raw_toolset_version "$ENV{VCToolsVersion}")

    if(raw_toolset_version STREQUAL "")
      message(WARNING "${error_message_missing_toolset}")
      return()
    endif()

    string(REPLACE "." "" cleaned_toolset_version ${raw_toolset_version})
    string(SUBSTRING "${cleaned_toolset_version}" 0 3 cleaned_toolset_version)

    if(cleaned_toolset_version STREQUAL "" OR NOT cleaned_toolset_version MATCHES "[0-9][0-9][0-9]")
      message(WARNING "Could not extract MSVC toolset version from ${raw_toolset_version}. Some build functionality may be disabled")
      return()
    endif()

    set(detectMSVCToolsetVersion_OUTPUT ${cleaned_toolset_version} PARENT_SCOPE)
  else()
    message(WARNING "Unsupported generator to detect the MSVC toolset version. Some build functionality may be disabled")
  endif()
=======

# Like add_dependencies but if an INTERFACE library is passed,
# it will drill down to the non INTERFACE target and add a dependency to that.
function(add_real_target_dependencies target root_target_dependency)
  set(targets_to_process ${root_target_dependency})

  while(true)
    list(LENGTH targets_to_process targets_to_process_length)

    if(targets_to_process_length EQUAL 0)
      break()
    endif()

    list(POP_FRONT targets_to_process current_target)

    get_target_property(thirdparty_target_type ${current_target} TYPE)

    # If it's not an interface library, we have arrived at our needed target
    if(NOT thirdparty_target_type STREQUAL "INTERFACE_LIBRARY")
      add_dependencies(${target} ${current_target})
    else()
      # Otherwise get all the public dependencies and add them to be processed
      get_target_property(thirdparty_dependency_list
        ${current_target}
        INTERFACE_LINK_LIBRARIES
      )

      if(thirdparty_dependency_list STREQUAL "thirdparty_dependency_list-NOTFOUND")
        continue()
      endif()

      list(APPEND targets_to_process ${thirdparty_dependency_list})
      list(REMOVE_DUPLICATES targets_to_process)
    endif()
  endwhile()
>>>>>>> 939bcc32
endfunction()<|MERGE_RESOLUTION|>--- conflicted
+++ resolved
@@ -471,7 +471,6 @@
   endif()
 endfunction()
 
-<<<<<<< HEAD
 function(detectMSVCToolsetVersion)
   set(error_message_missing_toolset "Could not detect the MSVC toolset version. Some build functionality may be disabled")
 
@@ -502,7 +501,7 @@
   else()
     message(WARNING "Unsupported generator to detect the MSVC toolset version. Some build functionality may be disabled")
   endif()
-=======
+endfunction()
 
 # Like add_dependencies but if an INTERFACE library is passed,
 # it will drill down to the non INTERFACE target and add a dependency to that.
@@ -538,5 +537,4 @@
       list(REMOVE_DUPLICATES targets_to_process)
     endif()
   endwhile()
->>>>>>> 939bcc32
 endfunction()